import concurrent.futures
import os
import traceback
from datetime import datetime
from queue import Empty
from threading import Lock

from loguru import logger
<<<<<<< HEAD
from sqlalchemy import select
=======
from pydantic import BaseModel
>>>>>>> 9eec02dd
from sqlalchemy.orm.exc import StaleDataError
from concurrent.futures import CancelledError

import utils.websockets.manager as ws_manager
from program.db.db import db
from program.db.db_functions import _get_item_ids, _run_thread_with_db_item
from program.media.item import MediaItem, Season, Show
from program.types import Event

class EventUpdate(BaseModel):
    item_id: int
    imdb_id: str
    title: str
    type: str
    emitted_by: str
    run_at: str
    last_state: str

class EventManager:
    """
    Manages the execution of services and the handling of events.
    """
    def __init__(self):
        self._executors: list[concurrent.futures.ThreadPoolExecutor] = []
        self._futures = []
        self._queued_events = []
        self._running_events = []
        self._remove_id_queue = []
        self.mutex = Lock()

    def _find_or_create_executor(self, service_cls) -> concurrent.futures.ThreadPoolExecutor:
        """
        Finds or creates a ThreadPoolExecutor for the given service class.

        Args:
            service_cls (type): The service class for which to find or create an executor.

        Returns:
            concurrent.futures.ThreadPoolExecutor: The executor for the service class.
        """
        service_name = service_cls.__name__
        env_var_name = f"{service_name.upper()}_MAX_WORKERS"
        max_workers = int(os.environ.get(env_var_name, 1))
        for executor in self._executors:
            if executor["_name_prefix"] == service_name:
                logger.debug(f"Executor for {service_name} found.")
                return executor["_executor"]
        else:
            _executor = concurrent.futures.ThreadPoolExecutor(thread_name_prefix=service_name, max_workers=max_workers)
            self._executors.append({ "_name_prefix": service_name, "_executor": _executor })
            logger.debug(f"Created executor for {service_name} with {max_workers} max workers.")
            return _executor

    def _process_future(self, future, service):
        """
        Processes the result of a future once it is completed.

        Args:
            future (concurrent.futures.Future): The future to process.
            service (type): The service class associated with the future.
        """
        try:
            result = next(future.result(), None)
            if future in self._futures:
                self._futures.remove(future)
            ws_manager.send_event_update([future.event for future in self._futures if hasattr(future, "event")])
            if isinstance(result, tuple):
                item, timestamp = result
            else:
                item, timestamp = result, datetime.now()
            if item:
                self.remove_item_from_running(item)
                if item._id in self._remove_id_queue:
                    # Item was removed while running
                    logger.debug(f"Item {item.log_string} is in the removed queue, discarding result.")
                    self._remove_id_queue.remove(item._id)
                    self.remove_item_from_queue(item)
                    return
                self.add_event(Event(emitted_by=service, item=item, run_at=timestamp))
        except (StaleDataError, CancelledError):
            # Expected behavior when cancelling tasks or when the item was removed
            return
        except Exception as e:
            logger.error(f"Error in future for {future}: {e}")
            logger.exception(traceback.format_exc())
        log_message = f"Service {service.__name__} executed"
        if hasattr(future, "event") and hasattr(future.event, "item"):
            log_message += f" with item: {future.event.item.log_string}"
        logger.debug(log_message)

    def add_event_to_queue(self, event):
        """
        Adds an event to the queue.

        Args:
            event (Event): The event to add to the queue.
        """
        with self.mutex:
            self._queued_events.append(event)
            logger.debug(f"Added {event.item.log_string} to the queue.")

    def remove_item_from_queue(self, item):
        """
        Removes an item from the queue.

        Args:
            item (MediaItem): The event item to remove from the queue.
        """
        with self.mutex:
            for event in self._queued_events:
                if event.item.imdb_id == item.imdb_id:
                    self._queued_events.remove(event)
                    logger.debug(f"Removed {item.log_string} from the queue.")
                    return

    def add_event_to_running(self, event):
        """
        Adds an event to the running events.

        Args:
            event (Event): The event to add to the running events.
        """
        with self.mutex:
            self._running_events.append(event)
        logger.debug(f"Added {event.item.log_string} to the running events.")

    def remove_item_from_running(self, item):
        """
        Removes an item from the running events.

        Args:
            item (MediaItem): The event item to remove from the running events.
        """
        with self.mutex:
            for event in self._running_events:
                if event.item._id == item._id or (event.item.type == "mediaitem" and event.item.imdb_id == item.imdb_id):
                    self._running_events.remove(event)
                    logger.debug(f"Removed {item.log_string} from the running events.")
                    return

    def remove_item_from_queues(self, item):
        """
        Removes an item from both the queue and the running events.

        Args:
            item (MediaItem): The event item to remove from both the queue and the running events.
        """
        self.remove_item_from_queue(item)
        self.remove_item_from_running(item)

    def submit_job(self, service, program, event=None):
        """
        Submits a job to be executed by the service.

        Args:
            service (type): The service class to execute.
            program (Program): The program containing the service.
            item (Event, optional): The event item to process. Defaults to None.
        """
        log_message = f"Submitting service {service.__name__} to be executed"
        item = None
        if event and event.item:
            item = event.item
            log_message += f" with item: {event.item.log_string}"
        logger.debug(log_message)

        executor = self._find_or_create_executor(service)
        future = executor.submit(_run_thread_with_db_item, program.all_services[service].run, service, program, item)
        if event:
            future.event = event
        self._futures.append(future)
        ws_manager.send_event_update([future.event for future in self._futures if hasattr(future, "event")])
        future.add_done_callback(lambda f:self._process_future(f, service))

    def cancel_job(self, item, suppress_logs=False):
        """
        Cancels a job associated with the given item.

        Args:
            item (MediaItem): The event item whose job needs to be canceled.
            suppress_logs (bool): If True, suppresses debug logging for this operation.
        """
        with db.Session() as session:
            item_id, related_ids = _get_item_ids(session, item)
            ids_to_cancel = set([item_id] + related_ids)

            futures_to_remove = []
            for future in self._futures:
                future_item_id = None
                future_related_ids = []
                
                if hasattr(future, 'event') and hasattr(future.event, 'item'):
                    future_item = future.event.item
                    future_item_id, future_related_ids = _get_item_ids(session, future_item)

                if future_item_id in ids_to_cancel or any(rid in ids_to_cancel for rid in future_related_ids):
                    self.remove_item_from_queues(future_item)
                    futures_to_remove.append(future)
                    if not future.done() and not future.cancelled():
                        try:
                            future.cancel()
                        except Exception as e:
                            if not suppress_logs:
                                logger.error(f"Error cancelling future for {future_item.log_string}: {str(e)}")

            for future in futures_to_remove:
                self._futures.remove(future)

        # Clear from queued and running events
        with self.mutex:
            self._remove_id_queue.append(item._id)
            self._queued_events = [event for event in self._queued_events if event.item._id != item._id and event.item.imdb_id != item.imdb_id]
            self._running_events = [event for event in self._running_events if event.item._id != item._id and event.item.imdb_id != item.imdb_id]
            self._futures = [future for future in self._futures if not hasattr(future, 'event') or future.event.item._id != item._id and future.event.item.imdb_id != item.imdb_id]

        logger.debug(f"Canceled jobs for item {item.log_string} and its children.")

    def cancel_job_by_id(self, item_id, suppress_logs=False):
        """
        Cancels a job associated with the given media item ID.

        Args:
            item_id (int): The ID of the media item whose job needs to be canceled.
            suppress_logs (bool): If True, suppresses debug logging for this operation.
        """
        with db.Session() as session:
            # Fetch only the necessary fields
            item = session.execute(
                select(MediaItem).where(MediaItem._id == item_id)
            ).unique().scalar_one_or_none()
            
            if not item:
                if not suppress_logs:
                    logger.error(f"No item found with ID {item_id}")
                return

            # Use the existing cancel_job logic with just the ID
            self.cancel_job(item, suppress_logs)

    def next(self):
        """
        Get the next event in the queue with an optional timeout.

        Raises:
            Empty: If the queue is empty.

        Returns:
            Event: The next event in the queue.
        """
        while True:
            if self._queued_events:
                with self.mutex:
                    self._queued_events.sort(key=lambda event: event.run_at)
                    if datetime.now() >= self._queued_events[0].run_at:
                        event = self._queued_events.pop(0)
                        return event
            raise Empty

    def _id_in_queue(self, _id):
        """
        Checks if an item with the given ID is in the queue.

        Args:
            _id (str): The ID of the item to check.

        Returns:
            bool: True if the item is in the queue, False otherwise.
        """
        return any(event.item._id == _id for event in self._queued_events)

    def _id_in_running_events(self, _id):
        """
        Checks if an item with the given ID is in the running events.

        Args:
            _id (str): The ID of the item to check.

        Returns:
            bool: True if the item is in the running events, False otherwise.
        """
        return any(event.item._id == _id for event in self._running_events)

    def _imdb_id_in_queue(self, imdb_id):
        """
        Checks if an item with the given IMDb ID is in the queue.

        Args:
            imdb_id (str): The IMDb ID of the item to check.

        Returns:
            bool: True if the item is in the queue, False otherwise.
        """
        return any(event.item.imdb_id == imdb_id for event in self._queued_events)

    def _imdb_id_in_running_events(self, imdb_id):
        """
        Checks if an item with the given IMDb ID is in the running events.

        Args:
            imdb_id (str): The IMDb ID of the item to check.

        Returns:
            bool: True if the item is in the running events, False otherwise.
        """
        return any(event.item.imdb_id == imdb_id for event in self._running_events)

    def add_event(self, event):
        """
        Adds an event to the queue if it is not already present in the queue or running events.

        Args:
            event (Event): The event to add to the queue.

        Returns:
            bool: True if the event was added to the queue, False if it was already present.
        """
        # Check if the event's item is a show and its seasons or episodes are in the queue or running
        with db.Session() as session:
            item_id, related_ids = _get_item_ids(session, event.item)
        if item_id:
            if self._id_in_queue(item_id):
                logger.debug(f"Item {event.item.log_string} is already in the queue, skipping.")
                return False
            if self._id_in_running_events(item_id):
                logger.debug(f"Item {event.item.log_string} is already running, skipping.")
                return False
            for related_id in related_ids:
                if self._id_in_queue(related_id) or self._id_in_running_events(related_id):
                    logger.debug(f"Child of {event.item.log_string} is already in the queue or running, skipping.")
                    return False
        else:
            # Items that are not in the database
            if self._imdb_id_in_queue(event.item.imdb_id):
                logger.debug(f"Item {event.item.log_string} is already in the queue, skipping.")
                return False
            elif self._imdb_id_in_running_events(event.item.imdb_id):
                logger.debug(f"Item {event.item.log_string} is already running, skipping.")
                return False

        # Log the addition of the event to the queue
        if not event.item.type in ["show", "movie", "season", "episode"]:
            logger.debug(f"Added {event.item.log_string} to the queue")
        else:
            logger.debug(f"Re-added {event.item.log_string} to the queue")
        self.add_event_to_queue(event)
        return True

    def add_item(self, item, service="Manual"):
        """
        Adds an item to the queue as an event.

        Args:
            item (MediaItem): The item to add to the queue as an event.
        """
        self.add_event(Event(service, item))

    def get_event_updates(self) -> dict[str, list[EventUpdate]]:
        """
        Returns a formatted list of event updates.

        Returns:
            list: The list of formatted event updates.
        """
        events = [future.event for future in self._futures if hasattr(future, "event")]
        event_types = ["Scraping", "Downloader", "Symlinker", "Updater", "PostProcessing"]
        return {
            event_type.lower(): [
                EventUpdate.model_validate(
                {
                    "item_id": event.item._id,
                    "imdb_id": event.item.imdb_id,
                    "title": event.item.log_string,
                    "type": event.item.type,
                    "emitted_by": event.emitted_by if isinstance(event.emitted_by, str) else event.emitted_by.__name__,
                    "run_at": event.run_at.isoformat(),
                    "last_state": event.item.last_state.name if event.item.last_state else "N/A"
                })
                for event in events if event.emitted_by == event_type
            ]
            for event_type in event_types
        }<|MERGE_RESOLUTION|>--- conflicted
+++ resolved
@@ -6,11 +6,8 @@
 from threading import Lock
 
 from loguru import logger
-<<<<<<< HEAD
 from sqlalchemy import select
-=======
 from pydantic import BaseModel
->>>>>>> 9eec02dd
 from sqlalchemy.orm.exc import StaleDataError
 from concurrent.futures import CancelledError
 
