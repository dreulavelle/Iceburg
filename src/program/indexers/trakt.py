"""Trakt updater module"""

from datetime import datetime, timedelta
from types import SimpleNamespace
from typing import Generator, List, Optional, Union

from program.db.db import db
from program.media.item import Episode, MediaItem, Movie, Season, Show
from program.settings.manager import settings_manager
from utils.logger import logger
from utils.request import get

CLIENT_ID = "0183a05ad97098d87287fe46da4ae286f434f32e8e951caad4cc147c947d79a3"


class TraktIndexer:
    """Trakt updater class"""
    key = "TraktIndexer"

    def __init__(self):
        self.key = "traktindexer"
        self.ids = []
        self.initialized = True
        self.settings = settings_manager.settings.indexer

    @staticmethod
    def copy_attributes(source, target):
        """Copy attributes from source to target."""
        attributes = ["file", "folder", "update_folder", "symlinked", "symlink_path", "subtitles", "requested_by", "requested_at", "overseerr_id", "active_stream", "requested_id"]
        for attr in attributes:
            target.set(attr, getattr(source, attr, None))

    def copy_items(self, itema: MediaItem, itemb: MediaItem):
        """Copy attributes from itema to itemb recursively."""
        is_anime = itema.is_anime or itemb.is_anime
<<<<<<< HEAD
        if isinstance(itema, (MediaItem, Show)) and isinstance(itemb, Show):
            for seasona, seasonb in zip(itema.seasons, itemb.seasons):
                for episodea, episodeb in zip(seasona.episodes, seasonb.episodes):
                    self.copy_attributes(episodea, episodeb)
                    episodeb.set("is_anime", is_anime)
                seasonb.set("is_anime", is_anime)
        elif isinstance(itema, (MediaItem, Movie)) and isinstance(itemb, Movie):
            self.copy_attributes(itema, itemb)
        itemb.set("is_anime", is_anime)
=======
        if itema.type == "mediaitem" and itemb.type == "show":
            itema.seasons = itemb.seasons
        if itemb.type == "show":
            for seasona in itema.seasons:
                for seasonb in itemb.seasons:
                    if seasona.number == seasonb.number:  # Check if seasons match
                        for episodea in seasona.episodes:
                            for episodeb in seasonb.episodes:
                                if episodea.number == episodeb.number:  # Check if episodes match
                                    self.copy_attributes(episodea, episodeb)
                        seasonb.set("is_anime", is_anime)
            itemb.set("is_anime", is_anime)
        elif itemb.type == "movie":
            self.copy_attributes(itema, itemb)
            itemb.set("is_anime", is_anime)
        else:
            logger.error(f"Item types {itema.type} and {itemb.type} do not match cant copy metadata")
>>>>>>> d45882f9
        return itemb

    def run(self, in_item: MediaItem) -> Generator[Union[Movie, Show, Season, Episode], None, None]:
        """Run the Trakt indexer for the given item."""
        if not in_item:
            logger.error("Item is None")
            return
        if not (imdb_id := in_item.imdb_id):
            logger.error(f"Item {in_item.log_string} does not have an imdb_id, cannot index it")
            return

        item_type = in_item.type if in_item.type != "mediaitem" else None
        item = create_item_from_imdb_id(imdb_id, item_type)

        if item:
            if item.type == "show":
                self._add_seasons_to_show(item, imdb_id)
            elif item.type == "movie":
                pass
            else:
                logger.error(f"Indexed IMDb Id {item.imdb_id} returned the wrong item type: {item.type}")
                return
        else:
            logger.error(f"Failed to index item with imdb_id: {in_item.imdb_id}")
            return

        item = self.copy_items(in_item, item)
        item.indexed_at = datetime.now()

        logger.debug(f"Indexed IMDb id ({in_item.imdb_id}) as {item.type.title()}: {item.log_string}")
        yield item

    @staticmethod
    def should_submit(item: MediaItem) -> bool:
        if not item.indexed_at or not item.title:
            return True

        settings = settings_manager.settings.indexer

        try:
            interval = timedelta(seconds=settings.update_interval)
            return datetime.now() - item.indexed_at > interval
        except Exception:
            logger.error(f"Failed to parse date: {item.indexed_at} with format: {interval}")
            return False

    @staticmethod
    def _add_seasons_to_show(show: Show, imdb_id: str):
        """Add seasons to the given show using Trakt API."""
        if not isinstance(show, Show):
            logger.error(f"Item {show.log_string} is not a show")
            return

        if not imdb_id or not imdb_id.startswith("tt"):
            logger.error(f"Item {show.log_string} does not have an imdb_id, cannot index it")
            return

        seasons = get_show(imdb_id)
        for season in seasons:
            if season.number == 0:
                continue
            season_item = _map_item_from_data(season, "season", show.genres)
            if season_item:
                for episode in season.episodes:
                    episode_item = _map_item_from_data(episode, "episode", show.genres)
                    if episode_item:
                        season_item.add_episode(episode_item)
                show.add_season(season_item)


def _map_item_from_data(data, item_type: str, show_genres: List[str] = None) -> Optional[MediaItem]:
    """Map trakt.tv API data to MediaItemContainer."""
    if item_type not in ["movie", "show", "season", "episode"]:
        logger.debug(f"Unknown item type {item_type} for {data.title} not found in list of acceptable items")
        return None

    formatted_aired_at = _get_formatted_date(data, item_type)
    genres = getattr(data, "genres", None) or show_genres

    item = {
        "title": getattr(data, "title", None),
        "year": getattr(data, "year", None),
        "status": getattr(data, "status", None),
        "aired_at": formatted_aired_at,
        "imdb_id": getattr(data.ids, "imdb", None),
        "tvdb_id": getattr(data.ids, "tvdb", None),
        "tmdb_id": getattr(data.ids, "tmdb", None),
        "genres": genres,
        "network": getattr(data, "network", None),
        "country": getattr(data, "country", None),
        "language": getattr(data, "language", None),
        "requested_at": datetime.now(),
    }

    item["is_anime"] = (
        ("anime" in genres) 
        or ("animation" in genres and (item["country"] in ("jp", "kr") or item["language"] == "ja"))
        if genres
        else False
    )

    match item_type:
        case "movie":
            return Movie(item)
        case "show":
            return Show(item)
        case "season":
            item["number"] = data.number
            return Season(item)
        case "episode":
            item["number"] = data.number
            return Episode(item)
        case _:
            logger.error(f"Unknown item type {item_type} for {data.title} not found in list of acceptable items")
            return None


def _get_formatted_date(data, item_type: str) -> Optional[datetime]:
    """Get the formatted aired date from the data."""
    if item_type in ["show", "season", "episode"] and (first_aired := getattr(data, "first_aired", None)):
        return datetime.strptime(first_aired, "%Y-%m-%dT%H:%M:%S.%fZ")
    if item_type == "movie" and (released := getattr(data, "released", None)):
        return datetime.strptime(released, "%Y-%m-%d")
    return None


def get_show(imdb_id: str) -> dict:
    """Wrapper for trakt.tv API show method."""
    url = f"https://api.trakt.tv/shows/{imdb_id}/seasons?extended=episodes,full"
    response = get(url, additional_headers={"trakt-api-version": "2", "trakt-api-key": CLIENT_ID})
    return response.data if response.is_ok and response.data else {}


def create_item_from_imdb_id(imdb_id: str, type: str = None) -> Optional[MediaItem]:
    """Wrapper for trakt.tv API search method."""
    url = f"https://api.trakt.tv/search/imdb/{imdb_id}?extended=full"
    response = get(url, additional_headers={"trakt-api-version": "2", "trakt-api-key": CLIENT_ID})
    if not response.is_ok or not response.data:
        logger.error(f"Failed to create item using imdb id: {imdb_id}")  # This returns an empty list for response.data
        return None

    data = next((d for d in response.data if d.type == type), None)
    if not data:
        clause = lambda x: x.type == type if type else x in ["show", "movie", "season", "episode"]
        data = next((d for d in response.data if clause), None)

    return _map_item_from_data(getattr(data, data.type), data.type) if data else None


def get_imdbid_from_tmdb(tmdb_id: str, type: str = "movie") -> Optional[str]:
    """Wrapper for trakt.tv API search method."""
    url = f"https://api.trakt.tv/search/tmdb/{tmdb_id}" # ?extended=full
    response = get(url, additional_headers={"trakt-api-version": "2", "trakt-api-key": CLIENT_ID})
    if not response.is_ok or not response.data:
        return None
    imdb_id = get_imdb_id_from_list(response.data, id_type="tmdb", _id=tmdb_id, type=type)
    if imdb_id and imdb_id.startswith("tt"):
        return imdb_id
    logger.error(f"Failed to fetch imdb_id for tmdb_id: {tmdb_id}")
    return None


def get_imdbid_from_tvdb(tvdb_id: str, type: str = "show") -> Optional[str]:
    """Wrapper for trakt.tv API search method."""
    url = f"https://api.trakt.tv/search/tvdb/{tvdb_id}"
    response = get(url, additional_headers={"trakt-api-version": "2", "trakt-api-key": CLIENT_ID})
    if not response.is_ok or not response.data:
        return None
    imdb_id = get_imdb_id_from_list(response.data, id_type="tvdb", _id=tvdb_id, type=type)
    if imdb_id and imdb_id.startswith("tt"):
        return imdb_id
    logger.error(f"Failed to fetch imdb_id for tvdb_id: {tvdb_id}")
    return None


def get_imdb_id_from_list(namespaces: List[SimpleNamespace], id_type: str = None, _id: str = None, type: str = None) -> Optional[str]:
    """Get the imdb_id from the list of namespaces."""
    if not any([id_type, _id, type]):
        return None

    for ns in namespaces:
        if type == "movie" and hasattr(ns, 'movie') and hasattr(ns.movie, 'ids') and hasattr(ns.movie.ids, 'imdb'):
            if str(getattr(ns.movie.ids, id_type)) == str(_id):
                return ns.movie.ids.imdb
        elif type == "show" and hasattr(ns, 'show') and hasattr(ns.show, 'ids') and hasattr(ns.show.ids, 'imdb'):
            if str(getattr(ns.show.ids, id_type)) == str(_id):
                return ns.show.ids.imdb
        elif type == "season" and hasattr(ns, 'season') and hasattr(ns.season, 'ids') and hasattr(ns.season.ids, 'imdb'):
            if str(getattr(ns.season.ids, id_type)) == str(_id):
                return ns.season.ids.imdb
        elif type == "episode" and hasattr(ns, 'episode') and hasattr(ns.episode, 'ids') and hasattr(ns.episode.ids, 'imdb'):
            if str(getattr(ns.episode.ids, id_type)) == str(_id):
                return ns.episode.ids.imdb
    return None<|MERGE_RESOLUTION|>--- conflicted
+++ resolved
@@ -1,258 +1,246 @@
-"""Trakt updater module"""
-
-from datetime import datetime, timedelta
-from types import SimpleNamespace
-from typing import Generator, List, Optional, Union
-
-from program.db.db import db
-from program.media.item import Episode, MediaItem, Movie, Season, Show
-from program.settings.manager import settings_manager
-from utils.logger import logger
-from utils.request import get
-
-CLIENT_ID = "0183a05ad97098d87287fe46da4ae286f434f32e8e951caad4cc147c947d79a3"
-
-
-class TraktIndexer:
-    """Trakt updater class"""
-    key = "TraktIndexer"
-
-    def __init__(self):
-        self.key = "traktindexer"
-        self.ids = []
-        self.initialized = True
-        self.settings = settings_manager.settings.indexer
-
-    @staticmethod
-    def copy_attributes(source, target):
-        """Copy attributes from source to target."""
-        attributes = ["file", "folder", "update_folder", "symlinked", "symlink_path", "subtitles", "requested_by", "requested_at", "overseerr_id", "active_stream", "requested_id"]
-        for attr in attributes:
-            target.set(attr, getattr(source, attr, None))
-
-    def copy_items(self, itema: MediaItem, itemb: MediaItem):
-        """Copy attributes from itema to itemb recursively."""
-        is_anime = itema.is_anime or itemb.is_anime
-<<<<<<< HEAD
-        if isinstance(itema, (MediaItem, Show)) and isinstance(itemb, Show):
-            for seasona, seasonb in zip(itema.seasons, itemb.seasons):
-                for episodea, episodeb in zip(seasona.episodes, seasonb.episodes):
-                    self.copy_attributes(episodea, episodeb)
-                    episodeb.set("is_anime", is_anime)
-                seasonb.set("is_anime", is_anime)
-        elif isinstance(itema, (MediaItem, Movie)) and isinstance(itemb, Movie):
-            self.copy_attributes(itema, itemb)
-        itemb.set("is_anime", is_anime)
-=======
-        if itema.type == "mediaitem" and itemb.type == "show":
-            itema.seasons = itemb.seasons
-        if itemb.type == "show":
-            for seasona in itema.seasons:
-                for seasonb in itemb.seasons:
-                    if seasona.number == seasonb.number:  # Check if seasons match
-                        for episodea in seasona.episodes:
-                            for episodeb in seasonb.episodes:
-                                if episodea.number == episodeb.number:  # Check if episodes match
-                                    self.copy_attributes(episodea, episodeb)
-                        seasonb.set("is_anime", is_anime)
-            itemb.set("is_anime", is_anime)
-        elif itemb.type == "movie":
-            self.copy_attributes(itema, itemb)
-            itemb.set("is_anime", is_anime)
-        else:
-            logger.error(f"Item types {itema.type} and {itemb.type} do not match cant copy metadata")
->>>>>>> d45882f9
-        return itemb
-
-    def run(self, in_item: MediaItem) -> Generator[Union[Movie, Show, Season, Episode], None, None]:
-        """Run the Trakt indexer for the given item."""
-        if not in_item:
-            logger.error("Item is None")
-            return
-        if not (imdb_id := in_item.imdb_id):
-            logger.error(f"Item {in_item.log_string} does not have an imdb_id, cannot index it")
-            return
-
-        item_type = in_item.type if in_item.type != "mediaitem" else None
-        item = create_item_from_imdb_id(imdb_id, item_type)
-
-        if item:
-            if item.type == "show":
-                self._add_seasons_to_show(item, imdb_id)
-            elif item.type == "movie":
-                pass
-            else:
-                logger.error(f"Indexed IMDb Id {item.imdb_id} returned the wrong item type: {item.type}")
-                return
-        else:
-            logger.error(f"Failed to index item with imdb_id: {in_item.imdb_id}")
-            return
-
-        item = self.copy_items(in_item, item)
-        item.indexed_at = datetime.now()
-
-        logger.debug(f"Indexed IMDb id ({in_item.imdb_id}) as {item.type.title()}: {item.log_string}")
-        yield item
-
-    @staticmethod
-    def should_submit(item: MediaItem) -> bool:
-        if not item.indexed_at or not item.title:
-            return True
-
-        settings = settings_manager.settings.indexer
-
-        try:
-            interval = timedelta(seconds=settings.update_interval)
-            return datetime.now() - item.indexed_at > interval
-        except Exception:
-            logger.error(f"Failed to parse date: {item.indexed_at} with format: {interval}")
-            return False
-
-    @staticmethod
-    def _add_seasons_to_show(show: Show, imdb_id: str):
-        """Add seasons to the given show using Trakt API."""
-        if not isinstance(show, Show):
-            logger.error(f"Item {show.log_string} is not a show")
-            return
-
-        if not imdb_id or not imdb_id.startswith("tt"):
-            logger.error(f"Item {show.log_string} does not have an imdb_id, cannot index it")
-            return
-
-        seasons = get_show(imdb_id)
-        for season in seasons:
-            if season.number == 0:
-                continue
-            season_item = _map_item_from_data(season, "season", show.genres)
-            if season_item:
-                for episode in season.episodes:
-                    episode_item = _map_item_from_data(episode, "episode", show.genres)
-                    if episode_item:
-                        season_item.add_episode(episode_item)
-                show.add_season(season_item)
-
-
-def _map_item_from_data(data, item_type: str, show_genres: List[str] = None) -> Optional[MediaItem]:
-    """Map trakt.tv API data to MediaItemContainer."""
-    if item_type not in ["movie", "show", "season", "episode"]:
-        logger.debug(f"Unknown item type {item_type} for {data.title} not found in list of acceptable items")
-        return None
-
-    formatted_aired_at = _get_formatted_date(data, item_type)
-    genres = getattr(data, "genres", None) or show_genres
-
-    item = {
-        "title": getattr(data, "title", None),
-        "year": getattr(data, "year", None),
-        "status": getattr(data, "status", None),
-        "aired_at": formatted_aired_at,
-        "imdb_id": getattr(data.ids, "imdb", None),
-        "tvdb_id": getattr(data.ids, "tvdb", None),
-        "tmdb_id": getattr(data.ids, "tmdb", None),
-        "genres": genres,
-        "network": getattr(data, "network", None),
-        "country": getattr(data, "country", None),
-        "language": getattr(data, "language", None),
-        "requested_at": datetime.now(),
-    }
-
-    item["is_anime"] = (
-        ("anime" in genres) 
-        or ("animation" in genres and (item["country"] in ("jp", "kr") or item["language"] == "ja"))
-        if genres
-        else False
-    )
-
-    match item_type:
-        case "movie":
-            return Movie(item)
-        case "show":
-            return Show(item)
-        case "season":
-            item["number"] = data.number
-            return Season(item)
-        case "episode":
-            item["number"] = data.number
-            return Episode(item)
-        case _:
-            logger.error(f"Unknown item type {item_type} for {data.title} not found in list of acceptable items")
-            return None
-
-
-def _get_formatted_date(data, item_type: str) -> Optional[datetime]:
-    """Get the formatted aired date from the data."""
-    if item_type in ["show", "season", "episode"] and (first_aired := getattr(data, "first_aired", None)):
-        return datetime.strptime(first_aired, "%Y-%m-%dT%H:%M:%S.%fZ")
-    if item_type == "movie" and (released := getattr(data, "released", None)):
-        return datetime.strptime(released, "%Y-%m-%d")
-    return None
-
-
-def get_show(imdb_id: str) -> dict:
-    """Wrapper for trakt.tv API show method."""
-    url = f"https://api.trakt.tv/shows/{imdb_id}/seasons?extended=episodes,full"
-    response = get(url, additional_headers={"trakt-api-version": "2", "trakt-api-key": CLIENT_ID})
-    return response.data if response.is_ok and response.data else {}
-
-
-def create_item_from_imdb_id(imdb_id: str, type: str = None) -> Optional[MediaItem]:
-    """Wrapper for trakt.tv API search method."""
-    url = f"https://api.trakt.tv/search/imdb/{imdb_id}?extended=full"
-    response = get(url, additional_headers={"trakt-api-version": "2", "trakt-api-key": CLIENT_ID})
-    if not response.is_ok or not response.data:
-        logger.error(f"Failed to create item using imdb id: {imdb_id}")  # This returns an empty list for response.data
-        return None
-
-    data = next((d for d in response.data if d.type == type), None)
-    if not data:
-        clause = lambda x: x.type == type if type else x in ["show", "movie", "season", "episode"]
-        data = next((d for d in response.data if clause), None)
-
-    return _map_item_from_data(getattr(data, data.type), data.type) if data else None
-
-
-def get_imdbid_from_tmdb(tmdb_id: str, type: str = "movie") -> Optional[str]:
-    """Wrapper for trakt.tv API search method."""
-    url = f"https://api.trakt.tv/search/tmdb/{tmdb_id}" # ?extended=full
-    response = get(url, additional_headers={"trakt-api-version": "2", "trakt-api-key": CLIENT_ID})
-    if not response.is_ok or not response.data:
-        return None
-    imdb_id = get_imdb_id_from_list(response.data, id_type="tmdb", _id=tmdb_id, type=type)
-    if imdb_id and imdb_id.startswith("tt"):
-        return imdb_id
-    logger.error(f"Failed to fetch imdb_id for tmdb_id: {tmdb_id}")
-    return None
-
-
-def get_imdbid_from_tvdb(tvdb_id: str, type: str = "show") -> Optional[str]:
-    """Wrapper for trakt.tv API search method."""
-    url = f"https://api.trakt.tv/search/tvdb/{tvdb_id}"
-    response = get(url, additional_headers={"trakt-api-version": "2", "trakt-api-key": CLIENT_ID})
-    if not response.is_ok or not response.data:
-        return None
-    imdb_id = get_imdb_id_from_list(response.data, id_type="tvdb", _id=tvdb_id, type=type)
-    if imdb_id and imdb_id.startswith("tt"):
-        return imdb_id
-    logger.error(f"Failed to fetch imdb_id for tvdb_id: {tvdb_id}")
-    return None
-
-
-def get_imdb_id_from_list(namespaces: List[SimpleNamespace], id_type: str = None, _id: str = None, type: str = None) -> Optional[str]:
-    """Get the imdb_id from the list of namespaces."""
-    if not any([id_type, _id, type]):
-        return None
-
-    for ns in namespaces:
-        if type == "movie" and hasattr(ns, 'movie') and hasattr(ns.movie, 'ids') and hasattr(ns.movie.ids, 'imdb'):
-            if str(getattr(ns.movie.ids, id_type)) == str(_id):
-                return ns.movie.ids.imdb
-        elif type == "show" and hasattr(ns, 'show') and hasattr(ns.show, 'ids') and hasattr(ns.show.ids, 'imdb'):
-            if str(getattr(ns.show.ids, id_type)) == str(_id):
-                return ns.show.ids.imdb
-        elif type == "season" and hasattr(ns, 'season') and hasattr(ns.season, 'ids') and hasattr(ns.season.ids, 'imdb'):
-            if str(getattr(ns.season.ids, id_type)) == str(_id):
-                return ns.season.ids.imdb
-        elif type == "episode" and hasattr(ns, 'episode') and hasattr(ns.episode, 'ids') and hasattr(ns.episode.ids, 'imdb'):
-            if str(getattr(ns.episode.ids, id_type)) == str(_id):
-                return ns.episode.ids.imdb
+"""Trakt updater module"""
+
+from datetime import datetime, timedelta
+from types import SimpleNamespace
+from typing import Generator, List, Optional, Union
+
+from program.db.db import db
+from program.media.item import Episode, MediaItem, Movie, Season, Show
+from program.settings.manager import settings_manager
+from utils.logger import logger
+from utils.request import get
+
+CLIENT_ID = "0183a05ad97098d87287fe46da4ae286f434f32e8e951caad4cc147c947d79a3"
+
+
+class TraktIndexer:
+    """Trakt updater class"""
+    key = "TraktIndexer"
+
+    def __init__(self):
+        self.key = "traktindexer"
+        self.ids = []
+        self.initialized = True
+        self.settings = settings_manager.settings.indexer
+
+    @staticmethod
+    def copy_attributes(source, target):
+        """Copy attributes from source to target."""
+        attributes = ["file", "folder", "update_folder", "symlinked", "symlink_path", "subtitles", "requested_by", "requested_at", "overseerr_id", "active_stream", "requested_id"]
+        for attr in attributes:
+            target.set(attr, getattr(source, attr, None))
+
+    def copy_items(self, itema: MediaItem, itemb: MediaItem):
+        """Copy attributes from itema to itemb recursively."""
+        is_anime = itema.is_anime or itemb.is_anime
+        if itema.type == "mediaitem" and itemb.type == "show":
+            itema.seasons = itemb.seasons
+        if itemb.type == "show":
+            for seasona in itema.seasons:
+                for seasonb in itemb.seasons:
+                    if seasona.number == seasonb.number:  # Check if seasons match
+                        for episodea in seasona.episodes:
+                            for episodeb in seasonb.episodes:
+                                if episodea.number == episodeb.number:  # Check if episodes match
+                                    self.copy_attributes(episodea, episodeb)
+                                    episodeb.set("is_anime", is_anime)
+                        seasonb.set("is_anime", is_anime)
+        elif itemb.type == "movie":
+            self.copy_attributes(itema, itemb)
+        else:
+            logger.error(f"Item types {itema.type} and {itemb.type} do not match cant copy metadata")
+        itemb.set("is_anime", is_anime)
+        return itemb
+
+    def run(self, in_item: MediaItem) -> Generator[Union[Movie, Show, Season, Episode], None, None]:
+        """Run the Trakt indexer for the given item."""
+        if not in_item:
+            logger.error("Item is None")
+            return
+        if not (imdb_id := in_item.imdb_id):
+            logger.error(f"Item {in_item.log_string} does not have an imdb_id, cannot index it")
+            return
+
+        item_type = in_item.type if in_item.type != "mediaitem" else None
+        item = create_item_from_imdb_id(imdb_id, item_type)
+
+        if item:
+            if item.type == "show":
+                self._add_seasons_to_show(item, imdb_id)
+            elif item.type == "movie":
+                pass
+            else:
+                logger.error(f"Indexed IMDb Id {item.imdb_id} returned the wrong item type: {item.type}")
+                return
+        else:
+            logger.error(f"Failed to index item with imdb_id: {in_item.imdb_id}")
+            return
+
+        item = self.copy_items(in_item, item)
+        item.indexed_at = datetime.now()
+
+        logger.debug(f"Indexed IMDb id ({in_item.imdb_id}) as {item.type.title()}: {item.log_string}")
+        yield item
+
+    @staticmethod
+    def should_submit(item: MediaItem) -> bool:
+        if not item.indexed_at or not item.title:
+            return True
+
+        settings = settings_manager.settings.indexer
+
+        try:
+            interval = timedelta(seconds=settings.update_interval)
+            return datetime.now() - item.indexed_at > interval
+        except Exception:
+            logger.error(f"Failed to parse date: {item.indexed_at} with format: {interval}")
+            return False
+
+    @staticmethod
+    def _add_seasons_to_show(show: Show, imdb_id: str):
+        """Add seasons to the given show using Trakt API."""
+        if not isinstance(show, Show):
+            logger.error(f"Item {show.log_string} is not a show")
+            return
+
+        if not imdb_id or not imdb_id.startswith("tt"):
+            logger.error(f"Item {show.log_string} does not have an imdb_id, cannot index it")
+            return
+
+        seasons = get_show(imdb_id)
+        for season in seasons:
+            if season.number == 0:
+                continue
+            season_item = _map_item_from_data(season, "season", show.genres)
+            if season_item:
+                for episode in season.episodes:
+                    episode_item = _map_item_from_data(episode, "episode", show.genres)
+                    if episode_item:
+                        season_item.add_episode(episode_item)
+                show.add_season(season_item)
+
+
+def _map_item_from_data(data, item_type: str, show_genres: List[str] = None) -> Optional[MediaItem]:
+    """Map trakt.tv API data to MediaItemContainer."""
+    if item_type not in ["movie", "show", "season", "episode"]:
+        logger.debug(f"Unknown item type {item_type} for {data.title} not found in list of acceptable items")
+        return None
+
+    formatted_aired_at = _get_formatted_date(data, item_type)
+    genres = getattr(data, "genres", None) or show_genres
+
+    item = {
+        "title": getattr(data, "title", None),
+        "year": getattr(data, "year", None),
+        "status": getattr(data, "status", None),
+        "aired_at": formatted_aired_at,
+        "imdb_id": getattr(data.ids, "imdb", None),
+        "tvdb_id": getattr(data.ids, "tvdb", None),
+        "tmdb_id": getattr(data.ids, "tmdb", None),
+        "genres": genres,
+        "network": getattr(data, "network", None),
+        "country": getattr(data, "country", None),
+        "language": getattr(data, "language", None),
+        "requested_at": datetime.now(),
+    }
+
+    item["is_anime"] = (
+        ("anime" in genres) 
+        or ("animation" in genres and (item["country"] in ("jp", "kr") or item["language"] == "ja"))
+        if genres
+        else False
+    )
+
+    match item_type:
+        case "movie":
+            return Movie(item)
+        case "show":
+            return Show(item)
+        case "season":
+            item["number"] = data.number
+            return Season(item)
+        case "episode":
+            item["number"] = data.number
+            return Episode(item)
+        case _:
+            logger.error(f"Unknown item type {item_type} for {data.title} not found in list of acceptable items")
+            return None
+
+
+def _get_formatted_date(data, item_type: str) -> Optional[datetime]:
+    """Get the formatted aired date from the data."""
+    if item_type in ["show", "season", "episode"] and (first_aired := getattr(data, "first_aired", None)):
+        return datetime.strptime(first_aired, "%Y-%m-%dT%H:%M:%S.%fZ")
+    if item_type == "movie" and (released := getattr(data, "released", None)):
+        return datetime.strptime(released, "%Y-%m-%d")
+    return None
+
+
+def get_show(imdb_id: str) -> dict:
+    """Wrapper for trakt.tv API show method."""
+    url = f"https://api.trakt.tv/shows/{imdb_id}/seasons?extended=episodes,full"
+    response = get(url, additional_headers={"trakt-api-version": "2", "trakt-api-key": CLIENT_ID})
+    return response.data if response.is_ok and response.data else {}
+
+
+def create_item_from_imdb_id(imdb_id: str, type: str = None) -> Optional[MediaItem]:
+    """Wrapper for trakt.tv API search method."""
+    url = f"https://api.trakt.tv/search/imdb/{imdb_id}?extended=full"
+    response = get(url, additional_headers={"trakt-api-version": "2", "trakt-api-key": CLIENT_ID})
+    if not response.is_ok or not response.data:
+        logger.error(f"Failed to create item using imdb id: {imdb_id}")  # This returns an empty list for response.data
+        return None
+
+    data = next((d for d in response.data if d.type == type), None)
+    if not data:
+        clause = lambda x: x.type == type if type else x in ["show", "movie", "season", "episode"]
+        data = next((d for d in response.data if clause), None)
+
+    return _map_item_from_data(getattr(data, data.type), data.type) if data else None
+
+
+def get_imdbid_from_tmdb(tmdb_id: str, type: str = "movie") -> Optional[str]:
+    """Wrapper for trakt.tv API search method."""
+    url = f"https://api.trakt.tv/search/tmdb/{tmdb_id}" # ?extended=full
+    response = get(url, additional_headers={"trakt-api-version": "2", "trakt-api-key": CLIENT_ID})
+    if not response.is_ok or not response.data:
+        return None
+    imdb_id = get_imdb_id_from_list(response.data, id_type="tmdb", _id=tmdb_id, type=type)
+    if imdb_id and imdb_id.startswith("tt"):
+        return imdb_id
+    logger.error(f"Failed to fetch imdb_id for tmdb_id: {tmdb_id}")
+    return None
+
+
+def get_imdbid_from_tvdb(tvdb_id: str, type: str = "show") -> Optional[str]:
+    """Wrapper for trakt.tv API search method."""
+    url = f"https://api.trakt.tv/search/tvdb/{tvdb_id}"
+    response = get(url, additional_headers={"trakt-api-version": "2", "trakt-api-key": CLIENT_ID})
+    if not response.is_ok or not response.data:
+        return None
+    imdb_id = get_imdb_id_from_list(response.data, id_type="tvdb", _id=tvdb_id, type=type)
+    if imdb_id and imdb_id.startswith("tt"):
+        return imdb_id
+    logger.error(f"Failed to fetch imdb_id for tvdb_id: {tvdb_id}")
+    return None
+
+
+def get_imdb_id_from_list(namespaces: List[SimpleNamespace], id_type: str = None, _id: str = None, type: str = None) -> Optional[str]:
+    """Get the imdb_id from the list of namespaces."""
+    if not any([id_type, _id, type]):
+        return None
+
+    for ns in namespaces:
+        if type == "movie" and hasattr(ns, 'movie') and hasattr(ns.movie, 'ids') and hasattr(ns.movie.ids, 'imdb'):
+            if str(getattr(ns.movie.ids, id_type)) == str(_id):
+                return ns.movie.ids.imdb
+        elif type == "show" and hasattr(ns, 'show') and hasattr(ns.show, 'ids') and hasattr(ns.show.ids, 'imdb'):
+            if str(getattr(ns.show.ids, id_type)) == str(_id):
+                return ns.show.ids.imdb
+        elif type == "season" and hasattr(ns, 'season') and hasattr(ns.season, 'ids') and hasattr(ns.season.ids, 'imdb'):
+            if str(getattr(ns.season.ids, id_type)) == str(_id):
+                return ns.season.ids.imdb
+        elif type == "episode" and hasattr(ns, 'episode') and hasattr(ns.episode, 'ids') and hasattr(ns.episode.ids, 'imdb'):
+            if str(getattr(ns.episode.ids, id_type)) == str(_id):
+                return ns.episode.ids.imdb
     return None