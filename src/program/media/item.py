--- conflicted
+++ resolved
@@ -291,9 +291,6 @@
     def __hash__(self):
         return hash(self.item_id)
     
-<<<<<<< HEAD
-    def reset(self, session: Session = None, reset_times: bool = True):
-=======
     def reset(self, reset_times: bool = True):
         """Reset item attributes."""
         if self.type == "show":
@@ -307,7 +304,6 @@
         self._reset(reset_times)
 
     def _reset(self, reset_times: bool = True):
->>>>>>> e16d5e08
         """Reset item attributes for rescraping."""
         if self.symlink_path:
             if Path(self.symlink_path).exists():
@@ -318,26 +314,16 @@
             for subtitle in self.subtitles:
                 subtitle.remove()
         except Exception as e:
-            logger.error(f"Failed to remove subtitles for {self.log_string}: {str(e)}")
+            logger.warning(f"Failed to remove subtitles for {self.log_string}: {str(e)}")
 
         self.set("file", None)
         self.set("folder", None)
         self.set("alternative_folder", None)
 
-<<<<<<< HEAD
-        try:
-            if hasattr(self, "active_stream") and self.active_stream:
-                stream: Stream = next((stream for stream in self.streams if stream.infohash == self.active_stream.get("hash")), None)
-                if stream:
-                    self.blacklist_stream(stream)
-        except Exception as e:
-            logger.error(f"Failed to blacklist active stream for {self.log_string}: {str(e)}")
-=======
         if hasattr(self, "active_stream") and self.active_stream.get("hash", False):
             stream: Stream = next((stream for stream in self.streams if stream.infohash == self.active_stream["hash"]), None)
             if stream:
                 self.blacklist_stream(stream)
->>>>>>> e16d5e08
 
         self.set("active_stream", {})
         self.set("symlinked", False)
