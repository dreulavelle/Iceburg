--- conflicted
+++ resolved
@@ -1,38 +1,35 @@
-{
-  "version": "0.3.0",
-  "debug": false,
-  "log": true,
-  "host_mount": "",
-  "container_mount": "",
-  "plex": {
-    "user": "",
-    "token": "",
-    "url": "http://localhost:32400",
-    "watchlist": ""
-  },
-  "mdblist": {
-    "lists": [""],
-    "api_key": "",
-    "update_interval": 80
-  },
-  "overseerr": {
-    "url": "http://localhost:5055",
-    "api_key": ""
-  },
-  "torrentio": {
-    "filter": "sort=qualitysize%7Cqualityfilter=480p,other,scr,cam,unknown"
-  },
-  "orionoid": {
-    "api_key": ""  
-<<<<<<< HEAD
-  },
-  "jackett": {
-    "url": "http://localhost:9117",
-    "api_key": ""  
-=======
->>>>>>> 5e9ffa47
-  },
-  "realdebrid": {
-    "api_key": ""
-  }
-}
+{
+  "version": "0.3.0",
+  "debug": false,
+  "log": true,
+  "host_mount": "",
+  "container_mount": "",
+  "plex": {
+    "user": "",
+    "token": "",
+    "url": "http://localhost:32400",
+    "watchlist": ""
+  },
+  "mdblist": {
+    "lists": [""],
+    "api_key": "",
+    "update_interval": 80
+  },
+  "overseerr": {
+    "url": "http://localhost:5055",
+    "api_key": ""
+  },
+  "torrentio": {
+    "filter": "sort=qualitysize%7Cqualityfilter=480p,other,scr,cam,unknown"
+  },
+  "orionoid": {
+    "api_key": ""  
+  },
+  "jackett": {
+    "url": "http://localhost:9117",
+    "api_key": ""
+  },
+  "realdebrid": {
+    "api_key": ""
+  }
+}