--- conflicted
+++ resolved
@@ -223,13 +223,9 @@
     def _process_future_item(self, future: Future, service: Service, orig_item: MediaItem) -> None:
         """Callback to add the results from a future emitted by a service to the event queue."""
         try:
-<<<<<<< HEAD
             timeout_seconds = int(
                 os.environ[service.__name__.upper() +"_WORKER_TIMEOUT"]
             ) if service.__name__.upper() + "_WORKER_TIMEOUT" in os.environ else 60 * 3
-=======
-            timeout_seconds = int(os.environ[service.__name__.upper() +"_WORKER_TIMEOUT"]) if service.__name__.upper() + "_WORKER_TIMEOUT" in os.environ else 60*3
->>>>>>> 76e0d109
             for item in future.result(timeout=timeout_seconds):
                 if isinstance(item, list):
                     all_media_items = True
@@ -251,15 +247,9 @@
                         self.running_items.remove(orig_item)
                 self._push_event_queue(Event(emitted_by=service, item=item))
         except TimeoutError:
-<<<<<<< HEAD
             logger.debug('Service {service.__name__} timeout waiting for result on {orig_item.log_string}')
             if orig_item in self.running_items:
                 self.running_items.remove(orig_item)
-=======
-            print('Service {service.__name__} timeout waiting for result on {orig_item.log_string}')
-            if orig_item in self.running_items:
-                        self.running_items.remove(orig_item)
->>>>>>> 76e0d109
         except Exception:
             logger.exception(f"Service {service.__name__} failed with exception {traceback.format_exc()}")
 
