import os
import threading
import time
import traceback
from concurrent.futures import Future, ThreadPoolExecutor
from datetime import datetime
from multiprocessing import Lock
from queue import Empty, Queue
from typing import Union

from apscheduler.schedulers.background import BackgroundScheduler
from program.content import Listrr, Mdblist, Overseerr, PlexWatchlist, TraktContent
from program.downloaders.realdebrid import Debrid
from program.downloaders.torbox import TorBoxDownloader
from program.indexers.trakt import TraktIndexer, create_item_from_imdb_id
from program.libraries import PlexLibrary, SymlinkLibrary
from program.media.container import MediaItemContainer
from program.media.item import Episode, MediaItem, Movie, Season, Show
from program.media.state import States
from program.scrapers import Scraping
from program.settings.manager import settings_manager
from program.updaters.plex import PlexUpdater
from utils import data_dir_path
from utils.logger import logger, scrub_logs

from .cache import hash_cache
from .pickly import Pickly
from .state_transition import process_event
from .symlink import Symlinker
from .types import Event, Service


class Program(threading.Thread):
    """Program class"""

    def __init__(self, args):
        super().__init__(name="Riven")
        self.running = False
        self.startup_args = args
        self.initialized = False
        self.event_queue = Queue()
        self.media_items = MediaItemContainer()
        self.services = {}
        self.queued_items = []
        self.running_items = []
        self.mutex = Lock()

    def initialize_services(self):
        self.requesting_services = {
            Overseerr: Overseerr(),
            PlexWatchlist: PlexWatchlist(),
            Listrr: Listrr(),
            Mdblist: Mdblist(),
            TraktContent: TraktContent(),
        }
        self.indexing_services = {TraktIndexer: TraktIndexer()}
        self.processing_services = {
            Scraping: Scraping(hash_cache),
            Symlinker: Symlinker(self.media_items),
            PlexUpdater: PlexUpdater(),
        }
        self.downloader_services = {
            Debrid: Debrid(hash_cache),
            TorBoxDownloader: TorBoxDownloader(hash_cache),
        }
        # Depends on Symlinker having created the file structure so needs
        # to run after it
        self.library_services = {
            SymlinkLibrary: SymlinkLibrary(),
            PlexLibrary: PlexLibrary(),
        }
        if not any(s.initialized for s in self.requesting_services.values()):
            logger.error("No Requesting service initialized, you must select at least one.")
        if not any(s.initialized for s in self.downloader_services.values()):
            logger.error("No Downloader service initialized, you must select at least one.")
        if not self.processing_services.get(Scraping).initialized:
            logger.error("No Scraping service initialized, you must select at least one.")

        self.services = {
            **self.library_services,
            **self.indexing_services,
            **self.requesting_services,
            **self.processing_services,
            **self.downloader_services,
        }

    def validate(self) -> bool:
        """Validate that all required services are initialized."""
        return all(
            (
                any(s.initialized for s in self.requesting_services.values()),
                any(s.initialized for s in self.library_services.values()),
                any(s.initialized for s in self.indexing_services.values()),
                all(s.initialized for s in self.processing_services.values()),
                any(s.initialized for s in self.downloader_services.values()),
            )
        )

    def start(self):
        logger.log("PROGRAM", f"Riven v{settings_manager.settings.version} starting!")
        settings_manager.register_observer(self.initialize_services)
        os.makedirs(data_dir_path, exist_ok=True)

        if not settings_manager.settings_file.exists():
            logger.log("PROGRAM", "Settings file not found, creating default settings")
            settings_manager.save()

        try:
            self.initialize_services()
            scrub_logs()
        except Exception as e:
            logger.exception(f"Failed to initialize services: {e}")

        max_worker_env_vars = [var for var in os.environ if var.endswith('_MAX_WORKERS')]
        if max_worker_env_vars:
            for var in max_worker_env_vars:
                logger.log("PROGRAM", f"{var} is set to {os.environ[var]} workers")

        logger.log("PROGRAM", "----------------------------------------------")
        logger.log("PROGRAM", "Riven is waiting for configuration to start!")
        logger.log("PROGRAM", "----------------------------------------------")

        while not self.validate():
            time.sleep(1)

        self.initialized = True
        logger.log("PROGRAM", "Riven started!")

        if not self.startup_args.ignore_cache:
            self.pickly = Pickly(self.media_items, data_dir_path)
            self.pickly.start()

        if not len(self.media_items):
            # Seed initial MIC with Library State
            for item in self.services[SymlinkLibrary].run():
                self.media_items.upsert(item)
            self.media_items.save(str(data_dir_path / "media.pkl"))

        if len(self.media_items):
            self.media_items.log()

        unfinished_items = self.media_items.get_incomplete_items()
        logger.log("PROGRAM", f"Found {len(unfinished_items)} unfinished items")
        
        self.executors = []
        self.scheduler = BackgroundScheduler()
        self._schedule_services()
        self._schedule_functions()

        super().start()
        self.scheduler.start()
        self.running = True
        logger.success("Riven is running!")

    def _retry_library(self) -> None:
        """Retry any items that are in an incomplete state."""
        items_to_submit = [
            item for item in self.media_items.get_incomplete_items().values()
            if not (isinstance(item, Season) and item.scraped_times > 1) 
            and not (isinstance(item, Show) and item.scraped_times > 0)
        ]
        for item in items_to_submit:
            self._push_event_queue(Event(emitted_by=self.__class__, item=item))

    def _schedule_functions(self) -> None:
        """Schedule each service based on its update interval."""
        scheduled_functions = {
            self._retry_library: {"interval": 60 * 3},
        }
        for func, config in scheduled_functions.items():
            self.scheduler.add_job(
                func,
                "interval",
                seconds=config["interval"],
                args=config.get("args"),
                id=f"{func.__name__}",
                max_instances=1,
                replace_existing=True,
                next_run_time=datetime.now(),
            )
            logger.log("PROGRAM", f"Scheduled {func.__name__} to run every {config['interval']} seconds.")

    def _schedule_services(self) -> None:
        """Schedule each service based on its update interval."""
        scheduled_services = {**self.requesting_services, **self.library_services}
        for service_cls, service_instance in scheduled_services.items():
            if not service_instance.initialized:
                continue
            if not (update_interval := getattr(service_instance.settings, "update_interval", False)):
                continue

            self.scheduler.add_job(
                self._submit_job,
                "interval",
                seconds=update_interval,
                args=[service_cls, None],
                id=f"{service_cls.__name__}_update",
                max_instances=1,
                replace_existing=True,
                next_run_time=datetime.now() if service_cls != SymlinkLibrary else None,
            )
            logger.log("PROGRAM", f"Scheduled {service_cls.__name__} to run every {update_interval} seconds.")
<<<<<<< HEAD
=======

>>>>>>> 38c1b751
    def _push_event_queue(self, event):
        with self.mutex:
            if( not event.item in self.queued_items and not event.item in self.running_items):
                if( event.item.parent and event.item.parent in self.queued_items ):
                    return
                if( event.item.parent and event.item.parent.parent and event.item.parent.parent in self.queued_items ):
                    return
                if( event.item.parent and event.item.parent in self.running_items ):
                    return
                if( event.item.parent and event.item.parent.parent and event.item.parent.parent in self.running_items ):
                    return
                self.queued_items.append(event.item)
                self.event_queue.put(event)
<<<<<<< HEAD
=======

>>>>>>> 38c1b751
    def _pop_event_queue(self, event):
        with self.mutex:
            self.queued_items.remove(event.item)

    def _process_future_item(self, future: Future, service: Service, orig_item: MediaItem) -> None:
        """Callback to add the results from a future emitted by a service to the event queue."""
        try:
            for item in future.result():
                if isinstance(item, list):
                    all_media_items = True
                    for i in item:
                        if not isinstance(i, MediaItem):
                            all_media_items = False
                    if all_media_items == False:
                         continue
                    with self.mutex:
                        self.running_items.remove(orig_item)
                    for i in item:
                        self._push_event_queue(Event(emitted_by=self.__class__, item=i))
                    continue
                elif not isinstance(item, MediaItem):
                    logger.error(f"Service {service.__name__} emitted item {item} of type {item.__class__.__name__}, skipping")
                    continue
                with self.mutex:
<<<<<<< HEAD
                        if orig_item in self.running_items:
                            self.running_items.remove(orig_item)
=======
                    if orig_item in self.running_items:
                        self.running_items.remove(orig_item)
>>>>>>> 38c1b751
                self._push_event_queue(Event(emitted_by=service, item=item))
        except Exception:
            logger.exception(f"Service {service.__name__} failed with exception {traceback.format_exc()}")

    def _submit_job(self, service: Service, item: MediaItem | None) -> None:
        if item and service:
            if service.__name__ == "TraktIndexer":
                logger.log("NEW", f"Submitting service {service.__name__} to the pool with {getattr(item, 'log_string', None) or item.item_id}")
            else:
                logger.log("PROGRAM", f"Submitting service {service.__name__} to the pool with {getattr(item, 'log_string', None) or item.item_id}")
        # Instead of using the one executor, loop over the list of self.executors, if one is found with the service.__name__ then use that one
        # If one is not found with the service.__name__ then create a new one and append it to the list
        # This will allow for multiple services to run at the same time
        found = False
        cur_executor = None
        for executor in self.executors:
            if executor["_name_prefix"] == service.__name__:
                found = True
                cur_executor = executor["_executor"]
                break
        if not found:
            max_workers = int(os.environ[service.__name__.upper() +"_MAX_WORKERS"]) if service.__name__.upper() + "_MAX_WORKERS" in os.environ else 1
            new_executor = ThreadPoolExecutor(thread_name_prefix=f"Worker_{service.__name__}", max_workers=max_workers )
            self.executors.append({ "_name_prefix": service.__name__, "_executor": new_executor })
            cur_executor = new_executor
        func = self.services[service].run
        future = cur_executor.submit(func) if item is None else cur_executor.submit(func, item)
        future.add_done_callback(lambda f: self._process_future_item(f, service, item))

    def run(self):
        orig_item = None
        while self.running:
            if not self.validate():
                time.sleep(1)
                continue

            try:
                event: Event = self.event_queue.get(timeout=10)
                with self.mutex:
                    orig_item = self.media_items.get(event.item.item_id, None)
                    if orig_item and orig_item not in self.running_items:
                        self.running_items.append(orig_item)
                self._pop_event_queue(event)
            except Empty:
                continue

            existing_item = self.media_items.get(event.item.item_id, None)
            updated_item, next_service, items_to_submit = process_event(
                existing_item, event.emitted_by, event.item
            )

            if updated_item and isinstance(existing_item, (Movie, Show)) and updated_item.state == States.Symlinked:
                logger.success(f"Item has been completed: {updated_item.log_string}")

            if updated_item:
                self.media_items.upsert(updated_item)

            with self.mutex:
                if orig_item in self.running_items:
                    self.running_items.remove(orig_item)

            if items_to_submit:
                for item_to_submit in items_to_submit:
                    if item_to_submit not in self.running_items:
                        self.running_items.append(item_to_submit)
                    if isinstance(item_to_submit, Season) and next_service == Scraping:
                        if item_to_submit.scraped_times >= 3:
                            continue
                    if item_to_submit not in self.running_items:
                        self.running_items.append(item_to_submit)
                    self._submit_job(next_service, item_to_submit)

    def stop(self):
        self.running = False
        self.clear_queue()  # Clear the queue when stopping
        if hasattr(self, "executors"):
            for executor in self.executors:
                if not getattr(executor["_executor"], '_shutdown', False):
                    executor["_executor"].shutdown(wait=False)
        if hasattr(self, "scheduler") and getattr(self.scheduler, 'running', False):
            self.scheduler.shutdown(wait=False)
        if hasattr(self, "pickly") and getattr(self.pickly, 'running', False):
            self.pickly.stop()
        logger.log("PROGRAM", "Riven has been stopped.")

    def add_to_queue(self, item: Union[Movie, Show, Season, Episode]) -> bool:
        """Add item to the queue for processing."""
        if isinstance(item, Union[Movie, Show, Season, Episode]):
            self._push_event_queue(Event(emitted_by=self.__class__, item=item))
            logger.log("PROGRAM", f"Added {item.log_string} to the queue")
            return True
        else:
            logger.error(f"Failed to add item with type {type(item)} to the queue")
        return False

    def clear_queue(self):
        """Clear the event queue."""
        logger.log("PROGRAM", "Clearing the event queue. Please wait.")
        while not self.event_queue.empty():
            try:
                self.event_queue.get_nowait()
                self.event_queue.task_done()
            except Empty:
                break
        logger.log("PROGRAM", "Cleared the event queue")<|MERGE_RESOLUTION|>--- conflicted
+++ resolved
@@ -200,10 +200,7 @@
                 next_run_time=datetime.now() if service_cls != SymlinkLibrary else None,
             )
             logger.log("PROGRAM", f"Scheduled {service_cls.__name__} to run every {update_interval} seconds.")
-<<<<<<< HEAD
-=======
-
->>>>>>> 38c1b751
+
     def _push_event_queue(self, event):
         with self.mutex:
             if( not event.item in self.queued_items and not event.item in self.running_items):
@@ -217,10 +214,7 @@
                     return
                 self.queued_items.append(event.item)
                 self.event_queue.put(event)
-<<<<<<< HEAD
-=======
-
->>>>>>> 38c1b751
+
     def _pop_event_queue(self, event):
         with self.mutex:
             self.queued_items.remove(event.item)
@@ -245,13 +239,8 @@
                     logger.error(f"Service {service.__name__} emitted item {item} of type {item.__class__.__name__}, skipping")
                     continue
                 with self.mutex:
-<<<<<<< HEAD
-                        if orig_item in self.running_items:
-                            self.running_items.remove(orig_item)
-=======
                     if orig_item in self.running_items:
                         self.running_items.remove(orig_item)
->>>>>>> 38c1b751
                 self._push_event_queue(Event(emitted_by=service, item=item))
         except Exception:
             logger.exception(f"Service {service.__name__} failed with exception {traceback.format_exc()}")
