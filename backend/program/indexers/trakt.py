"""Trakt updater module"""

from datetime import datetime, timedelta
from typing import Generator, List, Optional, Union

from program.media.item import Episode, MediaItem, Movie, Season, Show
from program.settings.manager import settings_manager
from utils.logger import logger
from utils.request import get

CLIENT_ID = "0183a05ad97098d87287fe46da4ae286f434f32e8e951caad4cc147c947d79a3"


class TraktIndexer:
    """Trakt updater class"""
    key = "TraktIndexer"

    def __init__(self):
        self.key = "traktindexer"
        self.initialized = True
        self.settings = settings_manager.settings.indexer

    def copy_items(self, itema: MediaItem, itemb: MediaItem) -> MediaItem:
        if isinstance(itema, Show) and isinstance(itemb, Show):
            for seasona, seasonb in zip(itema.seasons, itemb.seasons):
                for episodea, episodeb in zip(seasona.episodes, seasonb.episodes):
                    self._copy_episode_attributes(episodea, episodeb)
        elif isinstance(itema, Movie) and isinstance(itemb, Movie):
            self._copy_movie_attributes(itema, itemb)
        return itemb

    @staticmethod
    def _copy_episode_attributes(source: Episode, target: Episode) -> None:
        target.update_folder = source.update_folder
        target.symlinked = source.symlinked
        target.is_anime = source.is_anime

    @staticmethod
    def _copy_movie_attributes(source: Movie, target: Movie) -> None:
        target.update_folder = source.update_folder
        target.symlinked = source.symlinked
        target.is_anime = source.is_anime
<<<<<<< HEAD

=======
            
>>>>>>> 05c505f7
    def run(self, in_item: MediaItem) -> Generator[Union[Movie, Show, Season, Episode], None, None]:
        """Run the Trakt indexer for the given item."""
        if not in_item:
            logger.error("Item is None")
            return
        if not (imdb_id := in_item.imdb_id):
<<<<<<< HEAD
            logger.error(f"Item {in_item.title} does not have an imdb_id, cannot index it")
=======
            logger.error(f"Item {in_item.log_string} does not have an imdb_id, cannot index it")
>>>>>>> 05c505f7
            return

        item = create_item_from_imdb_id(imdb_id)
        if not isinstance(item, MediaItem):
            logger.error(f"Failed to get item from imdb_id: {imdb_id}")
            return

        if isinstance(item, Show):
            self._add_seasons_to_show(item, imdb_id)

        item = self.copy_items(in_item, item)
        item.indexed_at = datetime.now()
        yield item

    @staticmethod
    def should_submit(item: MediaItem) -> bool:
        if not item.indexed_at or not item.title:
            return True

        settings = settings_manager.settings.indexer

        try:
            interval = timedelta(seconds=settings.update_interval)
            return datetime.now() - item.indexed_at > interval
        except Exception:
            logger.error(f"Failed to parse date: {item.indexed_at}")
            return False

    @staticmethod
    def _add_seasons_to_show(show: Show, imdb_id: str):
        """Add seasons to the given show using Trakt API."""
        if not isinstance(show, Show):
            logger.error(f"Item {show.log_string} is not a show")
            return

        if not imdb_id or not imdb_id.startswith("tt"):
            logger.error(f"Item {show.log_string} does not have an imdb_id, cannot index it")
            return
        
        
        seasons = get_show(imdb_id)
        for season in seasons:
            if season.number == 0:
                continue
            season_item = _map_item_from_data(season, "season")
            if season_item:
                for episode_data in season.episodes:
                    episode_item = _map_item_from_data(episode_data, "episode")
                    if episode_item:
                        season_item.add_episode(episode_item)
                show.add_season(season_item)

        # Propagate important global attributes to seasons and episodes
        show.propagate_attributes_to_childs()
<<<<<<< HEAD
=======

>>>>>>> 05c505f7


def _map_item_from_data(data, item_type: str) -> Optional[MediaItem]:
    """Map trakt.tv API data to MediaItemContainer."""
    if item_type not in ["movie", "show", "season", "episode"]:
        logger.debug(f"Unknown item type {item_type} for {data.title}")
        return None

    formatted_aired_at = _get_formatted_date(data, item_type)
<<<<<<< HEAD
    
=======
>>>>>>> 05c505f7
    year = getattr(data, "year", None) or (formatted_aired_at.year if formatted_aired_at else None)

    item = {
        "title": getattr(data, "title", None),
        "year": year,
        "status": getattr(data, "status", None),
        "aired_at": formatted_aired_at,
        "imdb_id": getattr(data.ids, "imdb", None),
        "tvdb_id": getattr(data.ids, "tvdb", None),
        "tmdb_id": getattr(data.ids, "tmdb", None),
        "genres": getattr(data, "genres", None),
        "network": getattr(data, "network", None),
        "country": getattr(data, "country", None),
        "language": getattr(data, "language", None),
        "requested_at": datetime.now(),    
    }
        
    item["is_anime"] = (
        ("anime" in item['genres'] or "animation" in item['genres']) if item['genres']
        and item["country"] in ("jp", "kr")
        else False
    )

    match item_type:
        case "movie":
            return Movie(item)
        case "show":
            return Show(item)
        case "season":
            item["number"] = data.number
            return Season(item)
        case "episode":
            item["number"] = data.number
            return Episode(item)
        case _:
            logger.error(f"Failed to create item using imdb id: {imdb_id}") # This returns an empty list for response.data
            return None


def _get_formatted_date(data, item_type: str) -> Optional[datetime]:
    """Get the formatted aired date from the data."""
    date_str = getattr(data, "first_aired" if item_type in ["show", "season", "episode"] else "released", None)
    date_format = "%Y-%m-%dT%H:%M:%S.%fZ" if item_type in ["show", "season", "episode"] else "%Y-%m-%d"
    return datetime.strptime(date_str, date_format) if date_str else None


def get_show(imdb_id: str) -> dict:
    """Wrapper for trakt.tv API show method."""
    url = f"https://api.trakt.tv/shows/{imdb_id}/seasons?extended=episodes,full"
    response = get(url, additional_headers={"trakt-api-version": "2", "trakt-api-key": CLIENT_ID})
    return response.data if response.is_ok and response.data else {}


def create_item_from_imdb_id(imdb_id: str) -> Optional[MediaItem]:
    """Wrapper for trakt.tv API search method."""
    url = f"https://api.trakt.tv/search/imdb/{imdb_id}?extended=full"
    response = get(url, additional_headers={"trakt-api-version": "2", "trakt-api-key": CLIENT_ID})
    if not response.is_ok or not response.data:
        logger.error(f"Failed to create item using imdb id: {imdb_id}")
        return None
<<<<<<< HEAD

    data = next((d for d in response.data if d.type in ["show", "movie", "season", "episode"]), None)
    return _map_item_from_data(getattr(data, data.type), data.type) if data else None

=======

    data = next((d for d in response.data if d.type in ["show", "movie", "season", "episode"]), None)
    return _map_item_from_data(getattr(data, data.type), data.type) if data else None
>>>>>>> 05c505f7

def get_imdbid_from_tmdb(tmdb_id: str) -> Optional[str]:
    """Wrapper for trakt.tv API search method."""
    url = f"https://api.trakt.tv/search/tmdb/{tmdb_id}?extended=full"
    response = get(url, additional_headers={"trakt-api-version": "2", "trakt-api-key": CLIENT_ID})
    if not response.is_ok or not response.data:
        return None
    return next((ns.movie.ids.imdb if ns.type == 'movie' else ns.show.ids.imdb for ns in response.data if ns.type in ['movie', 'show']), None)
<|MERGE_RESOLUTION|>--- conflicted
+++ resolved
@@ -1,207 +1,183 @@
-"""Trakt updater module"""
-
-from datetime import datetime, timedelta
-from typing import Generator, List, Optional, Union
-
-from program.media.item import Episode, MediaItem, Movie, Season, Show
-from program.settings.manager import settings_manager
-from utils.logger import logger
-from utils.request import get
-
-CLIENT_ID = "0183a05ad97098d87287fe46da4ae286f434f32e8e951caad4cc147c947d79a3"
-
-
-class TraktIndexer:
-    """Trakt updater class"""
-    key = "TraktIndexer"
-
-    def __init__(self):
-        self.key = "traktindexer"
-        self.initialized = True
-        self.settings = settings_manager.settings.indexer
-
-    def copy_items(self, itema: MediaItem, itemb: MediaItem) -> MediaItem:
-        if isinstance(itema, Show) and isinstance(itemb, Show):
-            for seasona, seasonb in zip(itema.seasons, itemb.seasons):
-                for episodea, episodeb in zip(seasona.episodes, seasonb.episodes):
-                    self._copy_episode_attributes(episodea, episodeb)
-        elif isinstance(itema, Movie) and isinstance(itemb, Movie):
-            self._copy_movie_attributes(itema, itemb)
-        return itemb
-
-    @staticmethod
-    def _copy_episode_attributes(source: Episode, target: Episode) -> None:
-        target.update_folder = source.update_folder
-        target.symlinked = source.symlinked
-        target.is_anime = source.is_anime
-
-    @staticmethod
-    def _copy_movie_attributes(source: Movie, target: Movie) -> None:
-        target.update_folder = source.update_folder
-        target.symlinked = source.symlinked
-        target.is_anime = source.is_anime
-<<<<<<< HEAD
-
-=======
-            
->>>>>>> 05c505f7
-    def run(self, in_item: MediaItem) -> Generator[Union[Movie, Show, Season, Episode], None, None]:
-        """Run the Trakt indexer for the given item."""
-        if not in_item:
-            logger.error("Item is None")
-            return
-        if not (imdb_id := in_item.imdb_id):
-<<<<<<< HEAD
-            logger.error(f"Item {in_item.title} does not have an imdb_id, cannot index it")
-=======
-            logger.error(f"Item {in_item.log_string} does not have an imdb_id, cannot index it")
->>>>>>> 05c505f7
-            return
-
-        item = create_item_from_imdb_id(imdb_id)
-        if not isinstance(item, MediaItem):
-            logger.error(f"Failed to get item from imdb_id: {imdb_id}")
-            return
-
-        if isinstance(item, Show):
-            self._add_seasons_to_show(item, imdb_id)
-
-        item = self.copy_items(in_item, item)
-        item.indexed_at = datetime.now()
-        yield item
-
-    @staticmethod
-    def should_submit(item: MediaItem) -> bool:
-        if not item.indexed_at or not item.title:
-            return True
-
-        settings = settings_manager.settings.indexer
-
-        try:
-            interval = timedelta(seconds=settings.update_interval)
-            return datetime.now() - item.indexed_at > interval
-        except Exception:
-            logger.error(f"Failed to parse date: {item.indexed_at}")
-            return False
-
-    @staticmethod
-    def _add_seasons_to_show(show: Show, imdb_id: str):
-        """Add seasons to the given show using Trakt API."""
-        if not isinstance(show, Show):
-            logger.error(f"Item {show.log_string} is not a show")
-            return
-
-        if not imdb_id or not imdb_id.startswith("tt"):
-            logger.error(f"Item {show.log_string} does not have an imdb_id, cannot index it")
-            return
-        
-        
-        seasons = get_show(imdb_id)
-        for season in seasons:
-            if season.number == 0:
-                continue
-            season_item = _map_item_from_data(season, "season")
-            if season_item:
-                for episode_data in season.episodes:
-                    episode_item = _map_item_from_data(episode_data, "episode")
-                    if episode_item:
-                        season_item.add_episode(episode_item)
-                show.add_season(season_item)
-
-        # Propagate important global attributes to seasons and episodes
-        show.propagate_attributes_to_childs()
-<<<<<<< HEAD
-=======
-
->>>>>>> 05c505f7
-
-
-def _map_item_from_data(data, item_type: str) -> Optional[MediaItem]:
-    """Map trakt.tv API data to MediaItemContainer."""
-    if item_type not in ["movie", "show", "season", "episode"]:
-        logger.debug(f"Unknown item type {item_type} for {data.title}")
-        return None
-
-    formatted_aired_at = _get_formatted_date(data, item_type)
-<<<<<<< HEAD
-    
-=======
->>>>>>> 05c505f7
-    year = getattr(data, "year", None) or (formatted_aired_at.year if formatted_aired_at else None)
-
-    item = {
-        "title": getattr(data, "title", None),
-        "year": year,
-        "status": getattr(data, "status", None),
-        "aired_at": formatted_aired_at,
-        "imdb_id": getattr(data.ids, "imdb", None),
-        "tvdb_id": getattr(data.ids, "tvdb", None),
-        "tmdb_id": getattr(data.ids, "tmdb", None),
-        "genres": getattr(data, "genres", None),
-        "network": getattr(data, "network", None),
-        "country": getattr(data, "country", None),
-        "language": getattr(data, "language", None),
-        "requested_at": datetime.now(),    
-    }
-        
-    item["is_anime"] = (
-        ("anime" in item['genres'] or "animation" in item['genres']) if item['genres']
-        and item["country"] in ("jp", "kr")
-        else False
-    )
-
-    match item_type:
-        case "movie":
-            return Movie(item)
-        case "show":
-            return Show(item)
-        case "season":
-            item["number"] = data.number
-            return Season(item)
-        case "episode":
-            item["number"] = data.number
-            return Episode(item)
-        case _:
-            logger.error(f"Failed to create item using imdb id: {imdb_id}") # This returns an empty list for response.data
-            return None
-
-
-def _get_formatted_date(data, item_type: str) -> Optional[datetime]:
-    """Get the formatted aired date from the data."""
-    date_str = getattr(data, "first_aired" if item_type in ["show", "season", "episode"] else "released", None)
-    date_format = "%Y-%m-%dT%H:%M:%S.%fZ" if item_type in ["show", "season", "episode"] else "%Y-%m-%d"
-    return datetime.strptime(date_str, date_format) if date_str else None
-
-
-def get_show(imdb_id: str) -> dict:
-    """Wrapper for trakt.tv API show method."""
-    url = f"https://api.trakt.tv/shows/{imdb_id}/seasons?extended=episodes,full"
-    response = get(url, additional_headers={"trakt-api-version": "2", "trakt-api-key": CLIENT_ID})
-    return response.data if response.is_ok and response.data else {}
-
-
-def create_item_from_imdb_id(imdb_id: str) -> Optional[MediaItem]:
-    """Wrapper for trakt.tv API search method."""
-    url = f"https://api.trakt.tv/search/imdb/{imdb_id}?extended=full"
-    response = get(url, additional_headers={"trakt-api-version": "2", "trakt-api-key": CLIENT_ID})
-    if not response.is_ok or not response.data:
-        logger.error(f"Failed to create item using imdb id: {imdb_id}")
-        return None
-<<<<<<< HEAD
-
-    data = next((d for d in response.data if d.type in ["show", "movie", "season", "episode"]), None)
-    return _map_item_from_data(getattr(data, data.type), data.type) if data else None
-
-=======
-
-    data = next((d for d in response.data if d.type in ["show", "movie", "season", "episode"]), None)
-    return _map_item_from_data(getattr(data, data.type), data.type) if data else None
->>>>>>> 05c505f7
-
-def get_imdbid_from_tmdb(tmdb_id: str) -> Optional[str]:
-    """Wrapper for trakt.tv API search method."""
-    url = f"https://api.trakt.tv/search/tmdb/{tmdb_id}?extended=full"
-    response = get(url, additional_headers={"trakt-api-version": "2", "trakt-api-key": CLIENT_ID})
-    if not response.is_ok or not response.data:
-        return None
-    return next((ns.movie.ids.imdb if ns.type == 'movie' else ns.show.ids.imdb for ns in response.data if ns.type in ['movie', 'show']), None)
+"""Trakt updater module"""
+
+from datetime import datetime, timedelta
+from typing import Generator, List, Optional, Union
+
+from program.media.item import Episode, MediaItem, Movie, Season, Show
+from program.settings.manager import settings_manager
+from utils.logger import logger
+from utils.request import get
+
+CLIENT_ID = "0183a05ad97098d87287fe46da4ae286f434f32e8e951caad4cc147c947d79a3"
+
+
+class TraktIndexer:
+    """Trakt updater class"""
+    key = "TraktIndexer"
+
+    def __init__(self):
+        self.key = "traktindexer"
+        self.initialized = True
+        self.settings = settings_manager.settings.indexer
+
+    def copy_items(self, itema: MediaItem, itemb: MediaItem) -> MediaItem:
+        if isinstance(itema, Show) and isinstance(itemb, Show):
+            for seasona, seasonb in zip(itema.seasons, itemb.seasons):
+                for episodea, episodeb in zip(seasona.episodes, seasonb.episodes):
+                    self._copy_episode_attributes(episodea, episodeb)
+        elif isinstance(itema, Movie) and isinstance(itemb, Movie):
+            self._copy_movie_attributes(itema, itemb)
+        return itemb
+
+    @staticmethod
+    def _copy_episode_attributes(source: Episode, target: Episode) -> None:
+        target.update_folder = source.update_folder
+        target.symlinked = source.symlinked
+        target.is_anime = source.is_anime
+
+    @staticmethod
+    def _copy_movie_attributes(source: Movie, target: Movie) -> None:
+        target.update_folder = source.update_folder
+        target.symlinked = source.symlinked
+        target.is_anime = source.is_anime
+
+    def run(self, in_item: MediaItem) -> Generator[Union[Movie, Show, Season, Episode], None, None]:
+        """Run the Trakt indexer for the given item."""
+        if not in_item:
+            logger.error("Item is None")
+            return
+        if not (imdb_id := in_item.imdb_id):
+            logger.error(f"Item {in_item.log_string} does not have an imdb_id, cannot index it")
+            return
+
+        item = create_item_from_imdb_id(imdb_id)
+        if not isinstance(item, MediaItem):
+            logger.error(f"Failed to get item from imdb_id: {imdb_id}")
+            return
+
+        if isinstance(item, Show):
+            self._add_seasons_to_show(item, imdb_id)
+
+        item = self.copy_items(in_item, item)
+        item.indexed_at = datetime.now()
+        yield item
+
+    @staticmethod
+    def should_submit(item: MediaItem) -> bool:
+        if not item.indexed_at or not item.title:
+            return True
+
+        settings = settings_manager.settings.indexer
+
+        try:
+            interval = timedelta(seconds=settings.update_interval)
+            return datetime.now() - item.indexed_at > interval
+        except Exception:
+            logger.error(f"Failed to parse date: {item.indexed_at}")
+            return False
+
+    @staticmethod
+    def _add_seasons_to_show(show: Show, imdb_id: str):
+        """Add seasons to the given show using Trakt API."""
+        if not isinstance(show, Show):
+            logger.error(f"Item {show.log_string} is not a show")
+            return
+
+        if not imdb_id or not imdb_id.startswith("tt"):
+            logger.error(f"Item {show.log_string} does not have an imdb_id, cannot index it")
+            return
+        
+        
+        seasons = get_show(imdb_id)
+        for season in seasons:
+            if season.number == 0:
+                continue
+            season_item = _map_item_from_data(season, "season")
+            if season_item:
+                for episode_data in season.episodes:
+                    episode_item = _map_item_from_data(episode_data, "episode")
+                    if episode_item:
+                        season_item.add_episode(episode_item)
+                show.add_season(season_item)
+
+        # Propagate important global attributes to seasons and episodes
+        show.propagate_attributes_to_childs()
+
+def _map_item_from_data(data, item_type: str) -> Optional[MediaItem]:
+    """Map trakt.tv API data to MediaItemContainer."""
+    if item_type not in ["movie", "show", "season", "episode"]:
+        logger.debug(f"Unknown item type {item_type} for {data.title}")
+        return None
+
+    formatted_aired_at = _get_formatted_date(data, item_type)
+    year = getattr(data, "year", None) or (formatted_aired_at.year if formatted_aired_at else None)
+
+    item = {
+        "title": getattr(data, "title", None),
+        "year": year,
+        "status": getattr(data, "status", None),
+        "aired_at": formatted_aired_at,
+        "imdb_id": getattr(data.ids, "imdb", None),
+        "tvdb_id": getattr(data.ids, "tvdb", None),
+        "tmdb_id": getattr(data.ids, "tmdb", None),
+        "genres": getattr(data, "genres", None),
+        "network": getattr(data, "network", None),
+        "country": getattr(data, "country", None),
+        "language": getattr(data, "language", None),
+        "requested_at": datetime.now(),    
+    }
+        
+    item["is_anime"] = (
+        ("anime" in item['genres'] or "animation" in item['genres']) if item['genres']
+        and item["country"] in ("jp", "kr")
+        else False
+    )
+
+    match item_type:
+        case "movie":
+            return Movie(item)
+        case "show":
+            return Show(item)
+        case "season":
+            item["number"] = data.number
+            return Season(item)
+        case "episode":
+            item["number"] = data.number
+            return Episode(item)
+        case _:
+            logger.error(f"Failed to create item using imdb id: {imdb_id}") # This returns an empty list for response.data
+            return None
+
+
+def _get_formatted_date(data, item_type: str) -> Optional[datetime]:
+    """Get the formatted aired date from the data."""
+    date_str = getattr(data, "first_aired" if item_type in ["show", "season", "episode"] else "released", None)
+    date_format = "%Y-%m-%dT%H:%M:%S.%fZ" if item_type in ["show", "season", "episode"] else "%Y-%m-%d"
+    return datetime.strptime(date_str, date_format) if date_str else None
+
+
+def get_show(imdb_id: str) -> dict:
+    """Wrapper for trakt.tv API show method."""
+    url = f"https://api.trakt.tv/shows/{imdb_id}/seasons?extended=episodes,full"
+    response = get(url, additional_headers={"trakt-api-version": "2", "trakt-api-key": CLIENT_ID})
+    return response.data if response.is_ok and response.data else {}
+
+
+def create_item_from_imdb_id(imdb_id: str) -> Optional[MediaItem]:
+    """Wrapper for trakt.tv API search method."""
+    url = f"https://api.trakt.tv/search/imdb/{imdb_id}?extended=full"
+    response = get(url, additional_headers={"trakt-api-version": "2", "trakt-api-key": CLIENT_ID})
+    if not response.is_ok or not response.data:
+        logger.error(f"Failed to create item using imdb id: {imdb_id}")
+        return None
+
+    data = next((d for d in response.data if d.type in ["show", "movie", "season", "episode"]), None)
+    return _map_item_from_data(getattr(data, data.type), data.type) if data else None
+
+def get_imdbid_from_tmdb(tmdb_id: str) -> Optional[str]:
+    """Wrapper for trakt.tv API search method."""
+    url = f"https://api.trakt.tv/search/tmdb/{tmdb_id}?extended=full"
+    response = get(url, additional_headers={"trakt-api-version": "2", "trakt-api-key": CLIENT_ID})
+    if not response.is_ok or not response.data:
+        return None
+    return next((ns.movie.ids.imdb if ns.type == 'movie' else ns.show.ids.imdb for ns in response.data if ns.type in ['movie', 'show']), None)