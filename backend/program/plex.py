--- conflicted
+++ resolved
@@ -5,11 +5,8 @@
 import time
 import uuid
 from datetime import datetime
-from typing import Optional
-
 from plexapi.server import PlexServer
 from plexapi.exceptions import BadRequest, Unauthorized
-
 from utils.logger import logger
 from program.settings.manager import settings_manager
 from program.media.container import MediaItemContainer
@@ -31,11 +28,7 @@
         self.key = "plex"
         self.initialized = False
         self.library_path = os.path.abspath(
-<<<<<<< HEAD
-            os.path.dirname(settings.get("symlink.library_path"))
-=======
             os.path.dirname(settings_manager.settings.symlink.container_path)
->>>>>>> 7b0aa01b
         )
         self.last_fetch_times = {}
 
