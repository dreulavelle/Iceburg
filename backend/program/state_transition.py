--- conflicted
+++ resolved
@@ -41,13 +41,6 @@
                 updated_item = item = existing_item
             if existing_item.state == States.Completed:
                 return existing_item, None, []
-<<<<<<< HEAD
-        if Scraping.can_we_scrape(item):
-            if isinstance(item, Movie):
-                items_to_submit = [item]
-            elif isinstance(item, Show):
-                items_to_submit = [item] if item.scraped_times < 1 else []
-=======
         if Scraping.should_submit(item):
             if isinstance(item, (Movie, Episode)):
                 items_to_submit = [item]
@@ -56,7 +49,6 @@
                     items_to_submit = [item]
                 else:
                     items_to_submit = [s for s in item.seasons if s.scraped_times > 0]
->>>>>>> 38c1b751
             elif isinstance(item, Season):
                 items_to_submit = [item] if item.parent.scraped_times > 0 or item.scraped_times < 2 else []
             else:
@@ -88,19 +80,6 @@
         next_service = Symlinker
         proposed_submissions = []
         if isinstance(item, Show):
-<<<<<<< HEAD
-            all_found = True
-            for season in item.seasons:
-                if all(e.file and e.folder for e in season.episodes if not e.symlinked):
-                    pass
-                else:
-                    all_found = False
-            if all_found:
-                proposed_submissions = [item]
-            else:
-                for season in item.seasons:
-                    proposed_submissions += [e for e in season.episodes if not e.symlinked and e.file and e.folder]
-=======
             all_found = all(
                 all(e.file and e.folder for e in season.episodes if not e.symlinked)
                 for season in item.seasons
@@ -113,7 +92,6 @@
                     for e in season.episodes
                     if not e.symlinked and e.file and e.folder
                 ]
->>>>>>> 38c1b751
         elif isinstance(item, Season):
             if all(e.file and e.folder for e in item.episodes if not e.symlinked):
                 proposed_submissions = [item]
