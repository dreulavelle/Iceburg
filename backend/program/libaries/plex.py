--- conflicted
+++ resolved
@@ -11,11 +11,7 @@
     Movie,
     Show,
     Season,
-<<<<<<< HEAD
-    Episode,
-=======
     Episode
->>>>>>> 45f33814
 )
 
 class PlexLibrary():
