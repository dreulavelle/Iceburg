"""Program main module"""
import os
import threading
import time
from program.scrapers import Scraping
from program.realdebrid import Debrid
from program.symlink import Symlinker
from program.media.container import MediaItemContainer
from utils.logger import logger, get_data_path
from program.plex import Plex
from program.content import Content
from utils.utils import Pickly
from utils.settings import settings_manager as settings
import concurrent.futures
from utils.service_manager import ServiceManager


class Program(threading.Thread):
    """Program class"""

    def __init__(self):
        super().__init__(name="Iceberg")
        self.running = False

    def start(self):
        logger.info("Iceberg v%s starting!", settings.get("version"))
        self.initialized = False
        self.media_items = MediaItemContainer(items=[])
        self.data_path = get_data_path()
        if not os.path.exists(self.data_path):
            os.mkdir(self.data_path)
        self.pickly = Pickly(self.media_items, self.data_path)
        self.pickly.start()
        self.core_manager = ServiceManager(self.media_items, True, Content, Plex, Scraping, Debrid, Symlinker)
        if self.validate():
            logger.info("Iceberg started!")
        else:
            logger.info("----------------------------------------------")
            logger.info("Iceberg is waiting for configuration to start!")
            logger.info("----------------------------------------------")
        super().start()
        self.running = True
<<<<<<< HEAD
=======
        self.initialized = True
>>>>>>> d7c0d2a4

    def run(self):
        while self.running:
            if self.validate():
                with concurrent.futures.ThreadPoolExecutor(
                    max_workers=10, thread_name_prefix="Worker"
                ) as executor:
                    for item in self.media_items:
                        executor.submit(item.perform_action, self.core_manager.services)
            time.sleep(1)

    def validate(self):
        return all(service.initialized for service in self.core_manager.services)

    def stop(self):
        for service in self.core_manager.services:
            if getattr(service, "running", False):
                service.stop()
        self.pickly.stop()
        settings.save()
        self.running = False
<|MERGE_RESOLUTION|>--- conflicted
+++ resolved
@@ -1,67 +1,64 @@
-"""Program main module"""
-import os
-import threading
-import time
-from program.scrapers import Scraping
-from program.realdebrid import Debrid
-from program.symlink import Symlinker
-from program.media.container import MediaItemContainer
-from utils.logger import logger, get_data_path
-from program.plex import Plex
-from program.content import Content
-from utils.utils import Pickly
-from utils.settings import settings_manager as settings
-import concurrent.futures
-from utils.service_manager import ServiceManager
-
-
-class Program(threading.Thread):
-    """Program class"""
-
-    def __init__(self):
-        super().__init__(name="Iceberg")
-        self.running = False
-
-    def start(self):
-        logger.info("Iceberg v%s starting!", settings.get("version"))
-        self.initialized = False
-        self.media_items = MediaItemContainer(items=[])
-        self.data_path = get_data_path()
-        if not os.path.exists(self.data_path):
-            os.mkdir(self.data_path)
-        self.pickly = Pickly(self.media_items, self.data_path)
-        self.pickly.start()
-        self.core_manager = ServiceManager(self.media_items, True, Content, Plex, Scraping, Debrid, Symlinker)
-        if self.validate():
-            logger.info("Iceberg started!")
-        else:
-            logger.info("----------------------------------------------")
-            logger.info("Iceberg is waiting for configuration to start!")
-            logger.info("----------------------------------------------")
-        super().start()
-        self.running = True
-<<<<<<< HEAD
-=======
-        self.initialized = True
->>>>>>> d7c0d2a4
-
-    def run(self):
-        while self.running:
-            if self.validate():
-                with concurrent.futures.ThreadPoolExecutor(
-                    max_workers=10, thread_name_prefix="Worker"
-                ) as executor:
-                    for item in self.media_items:
-                        executor.submit(item.perform_action, self.core_manager.services)
-            time.sleep(1)
-
-    def validate(self):
-        return all(service.initialized for service in self.core_manager.services)
-
-    def stop(self):
-        for service in self.core_manager.services:
-            if getattr(service, "running", False):
-                service.stop()
-        self.pickly.stop()
-        settings.save()
-        self.running = False
+"""Program main module"""
+import os
+import threading
+import time
+import concurrent.futures
+from program.scrapers import Scraping
+from program.realdebrid import Debrid
+from program.symlink import Symlinker
+from program.media.container import MediaItemContainer
+from utils.logger import logger, get_data_path
+from program.plex import Plex
+from program.content import Content
+from utils.utils import Pickly
+from utils.settings import settings_manager as settings
+from utils.service_manager import ServiceManager
+
+
+class Program(threading.Thread):
+    """Program class"""
+
+    def __init__(self):
+        super().__init__(name="Iceberg")
+        self.running = False
+
+    def start(self):
+        logger.info("Iceberg v%s starting!", settings.get("version"))
+        self.initialized = False
+        self.media_items = MediaItemContainer(items=[])
+        self.data_path = get_data_path()
+        if not os.path.exists(self.data_path):
+            os.mkdir(self.data_path)
+        self.pickly = Pickly(self.media_items, self.data_path)
+        self.pickly.start()
+        self.core_manager = ServiceManager(self.media_items, True, Content, Plex, Scraping, Debrid, Symlinker)
+        if self.validate():
+            logger.info("Iceberg started!")
+        else:
+            logger.info("----------------------------------------------")
+            logger.info("Iceberg is waiting for configuration to start!")
+            logger.info("----------------------------------------------")
+        super().start()
+        self.running = True
+        self.initialized = True
+
+    def run(self):
+        while self.running:
+            if self.validate():
+                with concurrent.futures.ThreadPoolExecutor(
+                    max_workers=10, thread_name_prefix="Worker"
+                ) as executor:
+                    for item in self.media_items:
+                        executor.submit(item.perform_action, self.core_manager.services)
+            time.sleep(1)
+
+    def validate(self):
+        return all(service.initialized for service in self.core_manager.services)
+
+    def stop(self):
+        for service in self.core_manager.services:
+            if getattr(service, "running", False):
+                service.stop()
+        self.pickly.stop()
+        settings.save()
+        self.running = False