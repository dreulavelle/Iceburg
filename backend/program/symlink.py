"""Symlinking module"""
import os
from pathlib import Path
<<<<<<< HEAD
from pydantic import BaseModel
from utils.settings import settings_manager as settings
from utils.logger import logger


class SymlinkConfig(BaseModel):
    rclone_path: Path
    library_path: Path

=======
from typing import NamedTuple
from program.settings.manager import settings_manager
from utils.logger import logger


>>>>>>> 7b0aa01b
class Symlinker():
    """
    A class that represents a symlinker thread.

    Settings Attributes:
        rclone_path (str): The absolute path of the rclone mount root directory.
        library_path (str): The absolute path of the location we will create our symlinks that point to the rclone_path.
    """
    def __init__(self, _):
        self.key = "symlink"
<<<<<<< HEAD
        self.settings = SymlinkConfig(**settings.get(self.key))
        self.rclone_path = self.settings.rclone_path
=======
        self.settings = settings_manager.settings.symlink
>>>>>>> 7b0aa01b
        self.initialized = self.validate()
        if not self.initialized:
            logger.error("Symlink initialization failed due to invalid configuration.")
            return
<<<<<<< HEAD
        logger.info("Rclone path symlinks are pointed to: %s", self.rclone_path)
        logger.info("Symlinks will be placed in: %s", self.settings.library_path)
=======
        logger.info(f"Rclone path symlinks are pointed to: {self.settings.host_path}")
>>>>>>> 7b0aa01b
        logger.info("Symlink initialized!")

    def validate(self):
        """Validate paths and create the initial folders."""
<<<<<<< HEAD
        for name, path in self.settings.__iter__():
            if path == Path('.'):
                logger.error(f"{name} is set to the current directory.")
                return False
            elif not path.is_absolute():
                logger.error(f"{name} is not an absolute path: {path}")
                return False
            elif not path.is_dir():
                logger.error(f"{name} is not a directory or does not exist: {path}")
                return False
        if str(self.settings.rclone_path) in str(self.settings.library_path):
            logger.error(f"library_path is a sub (or the same) directory of rclone_path")
=======
        host_path = self.settings.host_path
        container_path = self.settings.container_path
        if not host_path or not container_path or host_path == Path('.') or container_path == Path('.'):
            logger.error("Host or container path not provided, is empty, or is set to the current directory.")
            return False
        if not host_path.is_absolute():
            logger.error(f"Host path is not an absolute path: {host_path}")
            return False
        if not container_path.is_absolute():
            logger.error(f"Container path is not an absolute path: {container_path}")
>>>>>>> 7b0aa01b
            return False
        try:
            if (all_path := self.settings.rclone_path / "__all__").exists() and all_path.is_dir():
                logger.debug("Detected Zurg host path. Using __all__ folder for host path.")
                self.rclone_path = all_path
            elif (torrent_path := self.settings.rclone_path / "torrents").exists() and torrent_path.is_dir():
                logger.debug("Detected standard rclone host path. Using torrents folder for host path.")
                self.rclone_path = torrent_path
            if not self.create_initial_folders():
                logger.error("Failed to create initial library folders in your library path.")
                return False
            return True
        except FileNotFoundError as e:
            logger.error(f"Path not found: {e}")
        except PermissionError as e:
            logger.error(f"Permission denied when accessing path: {e}")
        except OSError as e:
            logger.error(f"OS error when validating paths: {e}")
        return False

    def create_initial_folders(self):
        """Create the initial library folders."""
        try:
<<<<<<< HEAD
            self.library_path_movies = self.settings.library_path / "movies"
            self.library_path_shows = self.settings.library_path / "shows"
            self.library_path_anime_movies = self.settings.library_path / "anime_movies"
            self.library_path_anime_shows = self.settings.library_path / "anime_shows"
=======
            self.library_path = self.settings.container_path / "library"
            self.library_path_movies = self.library_path / "movies"
            self.library_path_shows = self.library_path / "shows"
            self.library_path_anime_movies = self.library_path / "anime_movies"
            self.library_path_anime_shows = self.library_path / "anime_shows"
>>>>>>> 7b0aa01b
            folders = [self.library_path_movies, 
                    self.library_path_shows, 
                    self.library_path_anime_movies, 
                    self.library_path_anime_shows]
            for folder in folders:
                if not folder.exists():
                    folder.mkdir(parents=True, exist_ok=True)
            logger.info(f"Symlinks will be placed in: {self.library_path}")
        except PermissionError as e:
            logger.error(f"Permission denied when creating directory: {e}")
            return False
        except OSError as e:
            logger.error(f"OS error when creating directory: {e}")
            return False
        return True

    def run(self, item):
        self._run(item)

    def _determine_file_name(self, item):
        """Determine the filename of the symlink."""
        filename = None
        if item.type == "movie":
            filename = (
                f"{item.title} ({item.aired_at.year}) " + "{imdb-" + item.imdb_id + "}"
            )
        if item.type == "episode":
            episode_string = ""
            episode_number = item.get_file_episodes()
            if episode_number[0] == item.number:
                if len(episode_number) > 1:
                    episode_string = f"e{str(episode_number[0]).zfill(2)}-e{str(episode_number[-1]).zfill(2)}"
                else:
                    episode_string = f"e{str(item.number).zfill(2)}"
            if episode_string != "":
                showname = item.parent.parent.title
                showyear = item.parent.parent.aired_at.year
                filename = f"{showname} ({showyear}) - s{str(item.parent.number).zfill(2)}{episode_string} - {item.title}"
        return filename

    def _run(self, item):
        """Check if the media item exists and create a symlink if it does"""
        found = False
        if os.path.exists(os.path.join(self.settings.rclone_path, item.folder, item.file)):
            found = True
        elif os.path.exists(os.path.join(self.settings.rclone_path, item.alternative_folder, item.file)):
            item.set("folder", item.alternative_folder)
            found = True
        elif os.path.exists(os.path.join(self.settings.rclone_path, item.file, item.file)):
            item.set("folder", item.file)
            found = True
        if found:
            self._symlink(item)

    def _symlink(self, item):
        """Create a symlink for the given media item"""
        extension = item.file.split(".")[-1]
        symlink_filename = f"{self._determine_file_name(item)}.{extension}"
        destination = self._create_item_folders(item, symlink_filename)
        if destination:
            try:
                os.remove(destination)
            except FileNotFoundError:
                pass
            os.symlink(
                os.path.join(self.settings.library_path, item.folder, item.file),
                destination,
            )
            logger.debug("Created symlink for %s", item.log_string)
            item.symlinked = True
        else:
            logger.debug(
                "Could not create symlink for item_id (%s) to (%s)",
                item.id,
                destination,
            )

    def _create_item_folders(self, item, filename) -> str:
        if item.type == "movie":
            movie_folder = (
                f"{item.title.replace('/', '-')} ({item.aired_at.year}) " + "{imdb-" + item.imdb_id + "}"
            )
            destination_folder = os.path.join(self.library_path_movies, movie_folder)
            if not os.path.exists(destination_folder):
                os.mkdir(destination_folder)
            destination_path = os.path.join(destination_folder, filename.replace('/', '-'))
            item.set(
                "update_folder", os.path.join(self.library_path_movies, movie_folder)
            )
        if item.type == "episode":
            show = item.parent.parent
            folder_name_show = (
                f"{show.title.replace('/', '-')} ({show.aired_at.year})" + " {" + show.imdb_id + "}"
            )
            show_path = os.path.join(self.library_path_shows, folder_name_show)
            if not os.path.exists(show_path):
                os.mkdir(show_path)
            season = item.parent
            folder_season_name = f"Season {str(season.number).zfill(2)}"
            season_path = os.path.join(show_path, folder_season_name)
            if not os.path.exists(season_path):
                os.mkdir(season_path)
            destination_path = os.path.join(season_path, filename.replace('/', '-'))
            item.set("update_folder", os.path.join(season_path))
        return destination_path
<|MERGE_RESOLUTION|>--- conflicted
+++ resolved
@@ -1,215 +1,170 @@
-"""Symlinking module"""
-import os
-from pathlib import Path
-<<<<<<< HEAD
-from pydantic import BaseModel
-from utils.settings import settings_manager as settings
-from utils.logger import logger
-
-
-class SymlinkConfig(BaseModel):
-    rclone_path: Path
-    library_path: Path
-
-=======
-from typing import NamedTuple
-from program.settings.manager import settings_manager
-from utils.logger import logger
-
-
->>>>>>> 7b0aa01b
-class Symlinker():
-    """
-    A class that represents a symlinker thread.
-
-    Settings Attributes:
-        rclone_path (str): The absolute path of the rclone mount root directory.
-        library_path (str): The absolute path of the location we will create our symlinks that point to the rclone_path.
-    """
-    def __init__(self, _):
-        self.key = "symlink"
-<<<<<<< HEAD
-        self.settings = SymlinkConfig(**settings.get(self.key))
-        self.rclone_path = self.settings.rclone_path
-=======
-        self.settings = settings_manager.settings.symlink
->>>>>>> 7b0aa01b
-        self.initialized = self.validate()
-        if not self.initialized:
-            logger.error("Symlink initialization failed due to invalid configuration.")
-            return
-<<<<<<< HEAD
-        logger.info("Rclone path symlinks are pointed to: %s", self.rclone_path)
-        logger.info("Symlinks will be placed in: %s", self.settings.library_path)
-=======
-        logger.info(f"Rclone path symlinks are pointed to: {self.settings.host_path}")
->>>>>>> 7b0aa01b
-        logger.info("Symlink initialized!")
-
-    def validate(self):
-        """Validate paths and create the initial folders."""
-<<<<<<< HEAD
-        for name, path in self.settings.__iter__():
-            if path == Path('.'):
-                logger.error(f"{name} is set to the current directory.")
-                return False
-            elif not path.is_absolute():
-                logger.error(f"{name} is not an absolute path: {path}")
-                return False
-            elif not path.is_dir():
-                logger.error(f"{name} is not a directory or does not exist: {path}")
-                return False
-        if str(self.settings.rclone_path) in str(self.settings.library_path):
-            logger.error(f"library_path is a sub (or the same) directory of rclone_path")
-=======
-        host_path = self.settings.host_path
-        container_path = self.settings.container_path
-        if not host_path or not container_path or host_path == Path('.') or container_path == Path('.'):
-            logger.error("Host or container path not provided, is empty, or is set to the current directory.")
-            return False
-        if not host_path.is_absolute():
-            logger.error(f"Host path is not an absolute path: {host_path}")
-            return False
-        if not container_path.is_absolute():
-            logger.error(f"Container path is not an absolute path: {container_path}")
->>>>>>> 7b0aa01b
-            return False
-        try:
-            if (all_path := self.settings.rclone_path / "__all__").exists() and all_path.is_dir():
-                logger.debug("Detected Zurg host path. Using __all__ folder for host path.")
-                self.rclone_path = all_path
-            elif (torrent_path := self.settings.rclone_path / "torrents").exists() and torrent_path.is_dir():
-                logger.debug("Detected standard rclone host path. Using torrents folder for host path.")
-                self.rclone_path = torrent_path
-            if not self.create_initial_folders():
-                logger.error("Failed to create initial library folders in your library path.")
-                return False
-            return True
-        except FileNotFoundError as e:
-            logger.error(f"Path not found: {e}")
-        except PermissionError as e:
-            logger.error(f"Permission denied when accessing path: {e}")
-        except OSError as e:
-            logger.error(f"OS error when validating paths: {e}")
-        return False
-
-    def create_initial_folders(self):
-        """Create the initial library folders."""
-        try:
-<<<<<<< HEAD
-            self.library_path_movies = self.settings.library_path / "movies"
-            self.library_path_shows = self.settings.library_path / "shows"
-            self.library_path_anime_movies = self.settings.library_path / "anime_movies"
-            self.library_path_anime_shows = self.settings.library_path / "anime_shows"
-=======
-            self.library_path = self.settings.container_path / "library"
-            self.library_path_movies = self.library_path / "movies"
-            self.library_path_shows = self.library_path / "shows"
-            self.library_path_anime_movies = self.library_path / "anime_movies"
-            self.library_path_anime_shows = self.library_path / "anime_shows"
->>>>>>> 7b0aa01b
-            folders = [self.library_path_movies, 
-                    self.library_path_shows, 
-                    self.library_path_anime_movies, 
-                    self.library_path_anime_shows]
-            for folder in folders:
-                if not folder.exists():
-                    folder.mkdir(parents=True, exist_ok=True)
-            logger.info(f"Symlinks will be placed in: {self.library_path}")
-        except PermissionError as e:
-            logger.error(f"Permission denied when creating directory: {e}")
-            return False
-        except OSError as e:
-            logger.error(f"OS error when creating directory: {e}")
-            return False
-        return True
-
-    def run(self, item):
-        self._run(item)
-
-    def _determine_file_name(self, item):
-        """Determine the filename of the symlink."""
-        filename = None
-        if item.type == "movie":
-            filename = (
-                f"{item.title} ({item.aired_at.year}) " + "{imdb-" + item.imdb_id + "}"
-            )
-        if item.type == "episode":
-            episode_string = ""
-            episode_number = item.get_file_episodes()
-            if episode_number[0] == item.number:
-                if len(episode_number) > 1:
-                    episode_string = f"e{str(episode_number[0]).zfill(2)}-e{str(episode_number[-1]).zfill(2)}"
-                else:
-                    episode_string = f"e{str(item.number).zfill(2)}"
-            if episode_string != "":
-                showname = item.parent.parent.title
-                showyear = item.parent.parent.aired_at.year
-                filename = f"{showname} ({showyear}) - s{str(item.parent.number).zfill(2)}{episode_string} - {item.title}"
-        return filename
-
-    def _run(self, item):
-        """Check if the media item exists and create a symlink if it does"""
-        found = False
-        if os.path.exists(os.path.join(self.settings.rclone_path, item.folder, item.file)):
-            found = True
-        elif os.path.exists(os.path.join(self.settings.rclone_path, item.alternative_folder, item.file)):
-            item.set("folder", item.alternative_folder)
-            found = True
-        elif os.path.exists(os.path.join(self.settings.rclone_path, item.file, item.file)):
-            item.set("folder", item.file)
-            found = True
-        if found:
-            self._symlink(item)
-
-    def _symlink(self, item):
-        """Create a symlink for the given media item"""
-        extension = item.file.split(".")[-1]
-        symlink_filename = f"{self._determine_file_name(item)}.{extension}"
-        destination = self._create_item_folders(item, symlink_filename)
-        if destination:
-            try:
-                os.remove(destination)
-            except FileNotFoundError:
-                pass
-            os.symlink(
-                os.path.join(self.settings.library_path, item.folder, item.file),
-                destination,
-            )
-            logger.debug("Created symlink for %s", item.log_string)
-            item.symlinked = True
-        else:
-            logger.debug(
-                "Could not create symlink for item_id (%s) to (%s)",
-                item.id,
-                destination,
-            )
-
-    def _create_item_folders(self, item, filename) -> str:
-        if item.type == "movie":
-            movie_folder = (
-                f"{item.title.replace('/', '-')} ({item.aired_at.year}) " + "{imdb-" + item.imdb_id + "}"
-            )
-            destination_folder = os.path.join(self.library_path_movies, movie_folder)
-            if not os.path.exists(destination_folder):
-                os.mkdir(destination_folder)
-            destination_path = os.path.join(destination_folder, filename.replace('/', '-'))
-            item.set(
-                "update_folder", os.path.join(self.library_path_movies, movie_folder)
-            )
-        if item.type == "episode":
-            show = item.parent.parent
-            folder_name_show = (
-                f"{show.title.replace('/', '-')} ({show.aired_at.year})" + " {" + show.imdb_id + "}"
-            )
-            show_path = os.path.join(self.library_path_shows, folder_name_show)
-            if not os.path.exists(show_path):
-                os.mkdir(show_path)
-            season = item.parent
-            folder_season_name = f"Season {str(season.number).zfill(2)}"
-            season_path = os.path.join(show_path, folder_season_name)
-            if not os.path.exists(season_path):
-                os.mkdir(season_path)
-            destination_path = os.path.join(season_path, filename.replace('/', '-'))
-            item.set("update_folder", os.path.join(season_path))
-        return destination_path
+"""Symlinking module"""
+import os
+from pathlib import Path
+from program.settings.manager import settings_manager
+from utils.logger import logger
+
+
+class Symlinker():
+    """
+    A class that represents a symlinker thread.
+
+    Settings Attributes:
+        rclone_path (str): The absolute path of the rclone mount root directory.
+        library_path (str): The absolute path of the location we will create our symlinks that point to the rclone_path.
+    """
+    def __init__(self, _):
+        self.key = "symlink"
+        self.settings = settings_manager.settings.symlink
+        self.rclone_path = self.settings.rclone_path
+        self.initialized = self.validate()
+        if not self.initialized:
+            logger.error("Symlink initialization failed due to invalid configuration.")
+            return
+        logger.info("Rclone path symlinks are pointed to: %s", self.rclone_path)
+        logger.info("Symlinks will be placed in: %s", self.settings.library_path)
+        logger.info("Symlink initialized!")
+
+    def validate(self):
+        """Validate paths and create the initial folders."""
+        library_path = self.settings.library_path
+        if not self.rclone_path or not library_path or self.rclone_path == Path('.') or library_path == Path('.'):
+            logger.error("Host or container path not provided, is empty, or is set to the current directory.")
+            return False
+        if not self.rclone_path.is_absolute():
+            logger.error(f"Host path is not an absolute path: {self.rclone_path}")
+            return False
+        if not library_path.is_absolute():
+            logger.error(f"Container path is not an absolute path: {library_path}")
+            return False
+        try:
+            if (all_path := self.settings.rclone_path / "__all__").exists() and all_path.is_dir():
+                logger.debug("Detected Zurg host path. Using __all__ folder for host path.")
+                self.rclone_path = all_path
+            elif (torrent_path := self.settings.rclone_path / "torrents").exists() and torrent_path.is_dir():
+                logger.debug("Detected standard rclone host path. Using torrents folder for host path.")
+                self.rclone_path = torrent_path
+            if not self.create_initial_folders():
+                logger.error("Failed to create initial library folders in your library path.")
+                return False
+            return True
+        except FileNotFoundError as e:
+            logger.error(f"Path not found: {e}")
+        except PermissionError as e:
+            logger.error(f"Permission denied when accessing path: {e}")
+        except OSError as e:
+            logger.error(f"OS error when validating paths: {e}")
+        return False
+
+    def create_initial_folders(self):
+        """Create the initial library folders."""
+        try:
+            self.library_path_movies = self.settings.library_path / "movies"
+            self.library_path_shows = self.settings.library_path / "shows"
+            self.library_path_anime_movies = self.settings.library_path / "anime_movies"
+            self.library_path_anime_shows = self.settings.library_path / "anime_shows"
+            folders = [self.library_path_movies, 
+                    self.library_path_shows, 
+                    self.library_path_anime_movies, 
+                    self.library_path_anime_shows]
+            for folder in folders:
+                if not folder.exists():
+                    folder.mkdir(parents=True, exist_ok=True)
+            logger.info(f"Symlinks will be placed in: {self.library_path}")
+        except PermissionError as e:
+            logger.error(f"Permission denied when creating directory: {e}")
+            return False
+        except OSError as e:
+            logger.error(f"OS error when creating directory: {e}")
+            return False
+        return True
+
+    def run(self, item):
+        self._run(item)
+
+    def _determine_file_name(self, item):
+        """Determine the filename of the symlink."""
+        filename = None
+        if item.type == "movie":
+            filename = (
+                f"{item.title} ({item.aired_at.year}) " + "{imdb-" + item.imdb_id + "}"
+            )
+        if item.type == "episode":
+            episode_string = ""
+            episode_number = item.get_file_episodes()
+            if episode_number[0] == item.number:
+                if len(episode_number) > 1:
+                    episode_string = f"e{str(episode_number[0]).zfill(2)}-e{str(episode_number[-1]).zfill(2)}"
+                else:
+                    episode_string = f"e{str(item.number).zfill(2)}"
+            if episode_string != "":
+                showname = item.parent.parent.title
+                showyear = item.parent.parent.aired_at.year
+                filename = f"{showname} ({showyear}) - s{str(item.parent.number).zfill(2)}{episode_string} - {item.title}"
+        return filename
+
+    def _run(self, item):
+        """Check if the media item exists and create a symlink if it does"""
+        found = False
+        if os.path.exists(os.path.join(self.settings.rclone_path, item.folder, item.file)):
+            found = True
+        elif os.path.exists(os.path.join(self.settings.rclone_path, item.alternative_folder, item.file)):
+            item.set("folder", item.alternative_folder)
+            found = True
+        elif os.path.exists(os.path.join(self.settings.rclone_path, item.file, item.file)):
+            item.set("folder", item.file)
+            found = True
+        if found:
+            self._symlink(item)
+
+    def _symlink(self, item):
+        """Create a symlink for the given media item"""
+        extension = item.file.split(".")[-1]
+        symlink_filename = f"{self._determine_file_name(item)}.{extension}"
+        destination = self._create_item_folders(item, symlink_filename)
+        if destination:
+            try:
+                os.remove(destination)
+            except FileNotFoundError:
+                pass
+            os.symlink(
+                os.path.join(self.settings.library_path, item.folder, item.file),
+                destination,
+            )
+            logger.debug("Created symlink for %s", item.log_string)
+            item.symlinked = True
+        else:
+            logger.debug(
+                "Could not create symlink for item_id (%s) to (%s)",
+                item.id,
+                destination,
+            )
+
+    def _create_item_folders(self, item, filename) -> str:
+        if item.type == "movie":
+            movie_folder = (
+                f"{item.title.replace('/', '-')} ({item.aired_at.year}) " + "{imdb-" + item.imdb_id + "}"
+            )
+            destination_folder = os.path.join(self.library_path_movies, movie_folder)
+            if not os.path.exists(destination_folder):
+                os.mkdir(destination_folder)
+            destination_path = os.path.join(destination_folder, filename.replace('/', '-'))
+            item.set(
+                "update_folder", os.path.join(self.library_path_movies, movie_folder)
+            )
+        if item.type == "episode":
+            show = item.parent.parent
+            folder_name_show = (
+                f"{show.title.replace('/', '-')} ({show.aired_at.year})" + " {" + show.imdb_id + "}"
+            )
+            show_path = os.path.join(self.library_path_shows, folder_name_show)
+            if not os.path.exists(show_path):
+                os.mkdir(show_path)
+            season = item.parent
+            folder_season_name = f"Season {str(season.number).zfill(2)}"
+            season_path = os.path.join(show_path, folder_season_name)
+            if not os.path.exists(season_path):
+                os.mkdir(season_path)
+            destination_path = os.path.join(season_path, filename.replace('/', '-'))
+            item.set("update_folder", os.path.join(season_path))
+        return destination_path