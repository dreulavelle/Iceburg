--- conflicted
+++ resolved
@@ -1,128 +1,118 @@
-""" Torrentio scraper module """
-from typing import Optional
-
-from requests import ConnectTimeout, ReadTimeout
-from requests.exceptions import RequestException
-
-from utils.logger import logger
-from utils.request import RateLimitExceeded, get, RateLimiter, ping
-from program.settings.manager import settings_manager
-from utils.parser import parser
-
-
-class Torrentio:
-    """Scraper for `Torrentio`"""
-
-    def __init__(self, _):
-        self.key = "torrentio"
-<<<<<<< HEAD
-        self.settings = TorrentioConfig(**settings_manager.get(f"scraping.{self.key}"))
-        self.initialized = self.validate()
-=======
-        self.settings = settings_manager.settings.scraping.torrentio
-        self.minute_limiter = RateLimiter(max_calls=300, period=3600, raise_on_limit=True)
-        self.second_limiter = RateLimiter(max_calls=1, period=5)
-        self.initialized = self.validate_settings()
->>>>>>> 7b0aa01b
-        if not self.initialized:
-            return
-        self.parse_logging = False
-        self.minute_limiter = RateLimiter(max_calls=300, period=3600, raise_on_limit=True)
-        self.second_limiter = RateLimiter(max_calls=1, period=5)
-        logger.info("Torrentio initialized!")
-
-    def validate(self) -> bool:
-        """Validate the Torrentio settings."""
-        if not self.settings.enabled:
-            logger.debug("Torrentio is set to disabled.")
-            return False
-        if not self.settings.url:
-            logger.error("Torrentio URL is not configured and will not be used.")
-            return False
-        try:
-            url = f"{self.settings.url}/{self.settings.filter}/stream/movie/tt0068646.json"
-            response = ping(url=url, timeout=10)
-            if response.ok:
-                return True
-        except Exception as e:
-            logger.exception("Torrentio failed to initialize: %s", e)
-            return False
-        return True
-
-    def run(self, item):
-        """Scrape the torrentio site for the given media items
-        and update the object with scraped streams"""
-        if item is None or not self.initialized:
-            return
-        try:
-            self._scrape_item(item)
-        except RateLimitExceeded:
-            self.minute_limiter.limit_hit()
-            return
-        except ConnectTimeout:
-            self.minute_limiter.limit_hit()
-            logger.warn("Torrentio connection timeout for item: %s", item.log_string)
-            return
-        except ReadTimeout:
-            self.minute_limiter.limit_hit()
-            logger.warn("Torrentio read timeout for item: %s", item.log_string)
-            return
-        except RequestException as e:
-            self.minute_limiter.limit_hit()
-            logger.warn("Torrentio request exception: %s", e)
-            return
-        except Exception as e:
-            self.minute_limiter.limit_hit()
-            logger.warn("Torrentio exception thrown: %s", e)
-            return
-
-    def _scrape_item(self, item):
-        """Scrape torrentio for the given media item"""
-        data, stream_count = self.api_scrape(item)
-        if len(data) > 0:
-            item.streams.update(data)
-            logger.info("Found %s streams out of %s for %s", len(data), stream_count, item.log_string)
-        else:
-            if stream_count > 0:
-                logger.debug("Could not find good streams for %s out of %s", item.log_string, stream_count)
-
-    def api_scrape(self, item):
-        """Wrapper for torrentio scrape method"""
-        with self.minute_limiter:
-            if item.type == "season":
-                identifier = f":{item.number}:1"
-                scrape_type = "series"
-                imdb_id = item.parent.imdb_id
-            elif item.type == "episode":
-                identifier = f":{item.parent.number}:{item.number}"
-                scrape_type = "series"
-                imdb_id = item.parent.parent.imdb_id
-            else:
-                identifier = None
-                scrape_type = "movie"
-                imdb_id = item.imdb_id
-
-            url = (
-                f"{self.settings.url}/{self.settings.filter}"
-                + f"/stream/{scrape_type}/{imdb_id}"
-            )
-            if identifier:
-                url += identifier
-            with self.second_limiter:
-                response = get(f"{url}.json", retry_if_failed=False, timeout=60)
-            if response.is_ok and len(response.data.streams) > 0:
-                parsed_data_list = [
-                    parser.parse(item, stream.title.split("\n👤")[0].split("\n")[0]) for stream in response.data.streams
-                ]
-                data = {
-                    stream.infoHash: {"name": stream.title.split("\n👤")[0].split("\n")[0]}
-                    for stream, parsed_data in zip(response.data.streams, parsed_data_list)
-                    if parsed_data.get("fetch", False) and parsed_data.get("string", False)
-                }
-                if self.parse_logging:
-                    for parsed_data in parsed_data_list:
-                        logger.debug("Torrentio Fetch: %s - Parsed item: %s", parsed_data["fetch"], parsed_data["string"])
-                if data:
-                    item.parsed_data.extend(parsed_data_list)
-                    return data, len(response.data.streams)
-            return {}, 0
+""" Torrentio scraper module """
+from requests import ConnectTimeout, ReadTimeout
+from requests.exceptions import RequestException
+from utils.logger import logger
+from utils.request import RateLimitExceeded, get, RateLimiter, ping
+from program.settings.manager import settings_manager
+from utils.parser import parser
+
+
+class Torrentio:
+    """Scraper for `Torrentio`"""
+
+    def __init__(self, _):
+        self.key = "torrentio"
+        self.settings = settings_manager.settings.scraping.torrentio
+        self.minute_limiter = RateLimiter(max_calls=300, period=3600, raise_on_limit=True)
+        self.second_limiter = RateLimiter(max_calls=1, period=5)
+        self.initialized = self.validate_settings()
+        if not self.initialized:
+            return
+        self.parse_logging = False
+        logger.info("Torrentio initialized!")
+
+    def validate(self) -> bool:
+        """Validate the Torrentio settings."""
+        if not self.settings.enabled:
+            logger.debug("Torrentio is set to disabled.")
+            return False
+        if not self.settings.url:
+            logger.error("Torrentio URL is not configured and will not be used.")
+            return False
+        try:
+            url = f"{self.settings.url}/{self.settings.filter}/stream/movie/tt0068646.json"
+            response = ping(url=url, timeout=10)
+            if response.ok:
+                return True
+        except Exception as e:
+            logger.exception("Torrentio failed to initialize: %s", e)
+            return False
+        return True
+
+    def run(self, item):
+        """Scrape the torrentio site for the given media items
+        and update the object with scraped streams"""
+        if item is None or not self.initialized:
+            return
+        try:
+            self._scrape_item(item)
+        except RateLimitExceeded:
+            self.minute_limiter.limit_hit()
+            return
+        except ConnectTimeout:
+            self.minute_limiter.limit_hit()
+            logger.warn("Torrentio connection timeout for item: %s", item.log_string)
+            return
+        except ReadTimeout:
+            self.minute_limiter.limit_hit()
+            logger.warn("Torrentio read timeout for item: %s", item.log_string)
+            return
+        except RequestException as e:
+            self.minute_limiter.limit_hit()
+            logger.warn("Torrentio request exception: %s", e)
+            return
+        except Exception as e:
+            self.minute_limiter.limit_hit()
+            logger.warn("Torrentio exception thrown: %s", e)
+            return
+
+    def _scrape_item(self, item):
+        """Scrape torrentio for the given media item"""
+        data, stream_count = self.api_scrape(item)
+        if len(data) > 0:
+            item.streams.update(data)
+            logger.info("Found %s streams out of %s for %s", len(data), stream_count, item.log_string)
+        else:
+            if stream_count > 0:
+                logger.debug("Could not find good streams for %s out of %s", item.log_string, stream_count)
+
+    def api_scrape(self, item):
+        """Wrapper for torrentio scrape method"""
+        with self.minute_limiter:
+            if item.type == "season":
+                identifier = f":{item.number}:1"
+                scrape_type = "series"
+                imdb_id = item.parent.imdb_id
+            elif item.type == "episode":
+                identifier = f":{item.parent.number}:{item.number}"
+                scrape_type = "series"
+                imdb_id = item.parent.parent.imdb_id
+            else:
+                identifier = None
+                scrape_type = "movie"
+                imdb_id = item.imdb_id
+
+            url = (
+                f"{self.settings.url}/{self.settings.filter}"
+                + f"/stream/{scrape_type}/{imdb_id}"
+            )
+            if identifier:
+                url += identifier
+            with self.second_limiter:
+                response = get(f"{url}.json", retry_if_failed=False, timeout=60)
+            if response.is_ok and len(response.data.streams) > 0:
+                parsed_data_list = [
+                    parser.parse(item, stream.title.split("\n👤")[0].split("\n")[0]) for stream in response.data.streams
+                ]
+                data = {
+                    stream.infoHash: {"name": stream.title.split("\n👤")[0].split("\n")[0]}
+                    for stream, parsed_data in zip(response.data.streams, parsed_data_list)
+                    if parsed_data.get("fetch", False) and parsed_data.get("string", False)
+                }
+                if self.parse_logging:  # For debugging parser large data sets
+                    for parsed_data in parsed_data_list:
+                        logger.debug("Torrentio Fetch: %s - Parsed item: %s", parsed_data["fetch"], parsed_data["string"])
+                if data:
+                    item.parsed_data.extend(parsed_data_list)
+                    return data, len(response.data.streams)
+            return {}, 0