--- conflicted
+++ resolved
@@ -1,109 +1,100 @@
-""" Jackett scraper module """
-from typing import Optional
-from pydantic import BaseModel
-from requests import ReadTimeout, RequestException
-from utils.logger import logger
-from utils.settings import settings_manager
-from utils.parser import parser
-from utils.request import RateLimitExceeded, get, RateLimiter
-
-
-class JackettConfig(BaseModel):
-    enabled: bool
-    url: Optional[str]
-
-
-class Jackett:
-    """Scraper for `Jackett`"""
-
-    def __init__(self, _):
-        self.key = "jackett"
-        self.api_key = None
-        self.settings = JackettConfig(**settings_manager.get(f"scraping.{self.key}"))
-        self.initialized = self.validate_settings()
-        if not self.initialized or not self.api_key:
-            return
-        self.minute_limiter = RateLimiter(max_calls=60, period=60, raise_on_limit=True)
-        self.second_limiter = RateLimiter(max_calls=1, period=1)
-        logger.info("Jackett initialized!")
-
-    def validate_settings(self) -> bool:
-        """Validate the Jackett settings."""
-        if not self.settings.enabled:
-            return False
-        if self.settings.url:
-            try:
-                url = f"{self.settings.url}/api/v2.0/server/config"
-                response = get(url=url, retry_if_failed=False, timeout=60)
-                if response.is_ok:
-                    self.api_key = response.data.api_key
-                    return True
-            except ReadTimeout:
-                return True
-            except Exception:
-                return False
-        logger.info("Jackett is not configured and will not be used.")
-        return False
-
-    def run(self, item):
-        """Scrape the Jackett API for the given media items
-        and update the object with scraped streams"""
-        try:
-            self._scrape_item(item)
-        except RequestException:
-            self.minute_limiter.limit_hit()
-            return
-        except RateLimitExceeded:
-            self.minute_limiter.limit_hit()
-            return
-
-    def _scrape_item(self, item):
-        """Scrape the given media item"""
-        data = self.api_scrape(item)
-        if len(data) > 0:
-            item.streams.update(data)
-            logger.debug("Found %s streams for %s", len(data), item.log_string)
-        else:
-            logger.debug("Could not find streams for %s", item.log_string)
-
-    def api_scrape(self, item):
-        """Wrapper for torrentio scrape method"""
-        query = ""
-        if item.type == "movie":
-            query = f"&t=movie&imdbid={item.imdb_id}"
-        if item.type == "season":
-            query = f"&t=tv-search&imdbid={item.parent.imdb_id}&season={item.number}"
-        if item.type == "episode":
-            query = f"&t=tv-search&imdbid={item.parent.parent.imdb_id}&season={item.parent.number}&ep={item.number}"
-
-        url = (
-            f"{self.settings.url}/api/v2.0/indexers/all/results/torznab?apikey={self.api_key}{query}"
-        )
-        try:
-            response = get(url=url, retry_if_failed=False, timeout=60)
-            if response.is_ok:
-                data = {}
-                if not hasattr(response.data['rss']['channel'], "item"):
-                    return {}
-                for stream in response.data['rss']['channel']['item']:
-                    title = stream.get('title')
-                    for attr in stream.get('torznab:attr', []):
-                        if attr.get('@name') == 'infohash':
-                            infohash = attr.get('@value')
-                    if parser.parse(title) and infohash:
-                        data[infohash] = {"name": title}
-                if len(data) > 0:
-<<<<<<< HEAD
-                    return parser.sort_streams(data)
-            return {}
-        except ReadTimeout:
-            logger.debug("Jackett timed out for %s", item.log_string)
-            return
-=======
-                    return data
-            return {}
-        except ReadTimeout:
-            logger.debug("Jackett timed out for %s", item.log_string)
-            return {}
-
->>>>>>> 657475f4
+""" Jackett scraper module """
+from typing import Optional
+from pydantic import BaseModel
+from requests import ReadTimeout, RequestException
+from utils.logger import logger
+from utils.settings import settings_manager
+from utils.parser import parser
+from utils.request import RateLimitExceeded, get, RateLimiter
+
+
+class JackettConfig(BaseModel):
+    enabled: bool
+    url: Optional[str]
+
+
+class Jackett:
+    """Scraper for `Jackett`"""
+
+    def __init__(self, _):
+        self.key = "jackett"
+        self.api_key = None
+        self.settings = JackettConfig(**settings_manager.get(f"scraping.{self.key}"))
+        self.initialized = self.validate_settings()
+        if not self.initialized or not self.api_key:
+            return
+        self.minute_limiter = RateLimiter(max_calls=60, period=60, raise_on_limit=True)
+        self.second_limiter = RateLimiter(max_calls=1, period=1)
+        logger.info("Jackett initialized!")
+
+    def validate_settings(self) -> bool:
+        """Validate the Jackett settings."""
+        if not self.settings.enabled:
+            return False
+        if self.settings.url:
+            try:
+                url = f"{self.settings.url}/api/v2.0/server/config"
+                response = get(url=url, retry_if_failed=False, timeout=60)
+                if response.is_ok:
+                    self.api_key = response.data.api_key
+                    return True
+            except ReadTimeout:
+                return True
+            except Exception:
+                return False
+        logger.info("Jackett is not configured and will not be used.")
+        return False
+
+    def run(self, item):
+        """Scrape the Jackett API for the given media items
+        and update the object with scraped streams"""
+        try:
+            self._scrape_item(item)
+        except RequestException:
+            self.minute_limiter.limit_hit()
+            return
+        except RateLimitExceeded:
+            self.minute_limiter.limit_hit()
+            return
+
+    def _scrape_item(self, item):
+        """Scrape the given media item"""
+        data = self.api_scrape(item)
+        if len(data) > 0:
+            item.streams.update(data)
+            logger.debug("Found %s streams for %s", len(data), item.log_string)
+        else:
+            logger.debug("Could not find streams for %s", item.log_string)
+
+    def api_scrape(self, item):
+        """Wrapper for torrentio scrape method"""
+        query = ""
+        if item.type == "movie":
+            query = f"&t=movie&imdbid={item.imdb_id}"
+        if item.type == "season":
+            query = f"&t=tv-search&imdbid={item.parent.imdb_id}&season={item.number}"
+        if item.type == "episode":
+            query = f"&t=tv-search&imdbid={item.parent.parent.imdb_id}&season={item.parent.number}&ep={item.number}"
+
+        url = (
+            f"{self.settings.url}/api/v2.0/indexers/all/results/torznab?apikey={self.api_key}{query}"
+        )
+        try:
+            response = get(url=url, retry_if_failed=False, timeout=60)
+            if response.is_ok:
+                data = {}
+                if not hasattr(response.data['rss']['channel'], "item"):
+                    return {}
+                for stream in response.data['rss']['channel']['item']:
+                    title = stream.get('title')
+                    for attr in stream.get('torznab:attr', []):
+                        if attr.get('@name') == 'infohash':
+                            infohash = attr.get('@value')
+                    if parser.parse(title) and infohash:
+                        data[infohash] = {"name": title}
+                if len(data) > 0:
+                    return parser.sort_streams(data)
+            return {}
+        except ReadTimeout:
+            logger.debug("Jackett timed out for %s", item.log_string)
+            return