<<<<<<< HEAD
import { type SuperValidated, type Infer } from 'sveltekit-superforms';

import { z } from 'zod';

export async function setSettings(fetch: any, toSet: any, toCheck: string[]) {
	const settings = await fetch('http://127.0.0.1:8080/settings/set', {
		method: 'POST',
		headers: {
			'Content-Type': 'application/json'
		},
		body: JSON.stringify(toSet)
	});
	const settingsData = await settings.json();

	const services = await fetch('http://127.0.0.1:8080/services');
	const data = await services.json();
	const allServicesTrue: boolean = toCheck.every((service) => data.data[service] === true);

	return {
		data: settingsData,
		allServicesTrue: allServicesTrue
	};
}

export async function saveSettings(fetch: any) {
	const data = await fetch('http://127.0.0.1:8080/settings/save', {
		method: 'POST'
	});
	const response = await data.json();

	return {
		data: response
	};
}

export async function loadSettings(fetch: any) {
	const data = await fetch('http://127.0.0.1:8080/settings/load', {
		method: 'GET'
	});
	const response = await data.json();

	return {
		data: response
	};
}

// General Settings -----------------------------------------------------------------------------------
export const generalSettingsToGet: string[] = ['debug', 'log', 'symlink', 'downloaders'];
export const generalSettingsServices: string[] = [
	'symlinklibrary',
	'symlink',
	'realdebrid',
	'torbox',
	'torbox_downloader'
];

export const generalSettingsSchema = z.object({
	debug: z.boolean().default(true),
	log: z.boolean().default(true),
	rclone_path: z.string().min(1),
	library_path: z.string().min(1),
	realdebrid_enabled: z.boolean().default(false),
	realdebrid_api_key: z.string().optional().default(''),
	torbox_enabled: z.boolean().default(false),
	torbox_api_key: z.string().optional().default('')
});
export type GeneralSettingsSchema = typeof generalSettingsSchema;

export function generalSettingsToPass(data: any) {
	return {
		debug: data.data.debug,
		log: data.data.log,
		rclone_path: data.data.symlink.rclone_path,
		library_path: data.data.symlink.library_path,
		realdebrid_enabled: data.data.downloaders.real_debrid.enabled,
		realdebrid_api_key: data.data.downloaders.real_debrid?.api_key || '',
		torbox_enabled: data.data.downloaders.torbox.enabled,
		torbox_api_key: data.data.downloaders.torbox?.api_key || ''
	};
}

export function generalSettingsToSet(form: SuperValidated<Infer<GeneralSettingsSchema>>) {
	return [
		{
			key: 'debug',
			value: form.data.debug
		},
		{
			key: 'log',
			value: form.data.log
		},
		{
			key: 'symlink',
			value: {
				rclone_path: form.data.rclone_path,
				library_path: form.data.library_path
			}
		},
		{
			key: 'downloaders',
			value: {
				real_debrid: {
					enabled: form.data.realdebrid_enabled,
					api_key: form.data.realdebrid_api_key
				},
				torbox: {
					enabled: form.data.torbox_enabled,
					api_key: form.data.torbox_api_key
				}
			}
		}
	];
}
=======
import { type SuperValidated } from 'sveltekit-superforms';
import { z } from 'zod';

export async function setSettings(fetch: any, toSet: any, toCheck: string[]) {
	const settings = await fetch('http://127.0.0.1:8080/settings/set', {
		method: 'POST',
		headers: {
			'Content-Type': 'application/json'
		},
		body: JSON.stringify(toSet)
	});
	const settingsData = await settings.json();

	const services = await fetch('http://127.0.0.1:8080/services');
	const data = await services.json();
	const allServicesTrue: boolean = toCheck.every((service) => data.data[service] === true);

	return {
		data: settingsData,
		allServicesTrue: allServicesTrue
	};
}

export async function saveSettings(fetch: any) {
	const data = await fetch('http://127.0.0.1:8080/settings/save', {
		method: 'POST'
	});
	const response = await data.json();

	return {
		data: response
	};
}

export async function loadSettings(fetch: any) {
	const data = await fetch('http://127.0.0.1:8080/settings/load', {
		method: 'GET'
	});
	const response = await data.json();

	return {
		data: response
	};
}

// General Settings -----------------------------------------------------------------------------------
export const generalSettingsToGet: string[] = ['debug', 'log', 'symlink', 'downloaders'];
export const generalSettingsServices: string[] = [
	'symlinklibrary',
	'symlink',
	'realdebrid',
	'torbox',
	'torbox_downloader'
];

export const generalSettingsSchema = z.object({
	debug: z.boolean().default(true),
	log: z.boolean().default(true),
	rclone_path: z.string().min(1),
	library_path: z.string().min(1),
	realdebrid_enabled: z.boolean().default(false),
	realdebrid_api_key: z.string().optional().default(''),
	torbox_enabled: z.boolean().default(false),
	torbox_api_key: z.string().optional().default('')
});
export type GeneralSettingsSchema = typeof generalSettingsSchema;

export function generalSettingsToPass(data: any) {
	return {
		debug: data.data.debug,
		log: data.data.log,
		rclone_path: data.data.symlink.rclone_path,
		library_path: data.data.symlink.library_path,
		realdebrid_enabled: data.data.downloaders.real_debrid.enabled,
		realdebrid_api_key: data.data.downloaders.real_debrid?.api_key || '',
		torbox_enabled: data.data.downloaders.torbox.enabled,
		torbox_api_key: data.data.downloaders.torbox?.api_key || ''
	};
}

export function generalSettingsToSet(form: SuperValidated<GeneralSettingsSchema>) {
	return [
		{
			key: 'debug',
			value: form.data.debug
		},
		{
			key: 'log',
			value: form.data.log
		},
		{
			key: 'symlink',
			value: {
				rclone_path: form.data.rclone_path,
				library_path: form.data.library_path
			}
		},
		{
			key: 'downloaders',
			value: {
				real_debrid: {
					enabled: form.data.realdebrid_enabled,
					api_key: form.data.realdebrid_api_key
				},
				torbox: {
					enabled: form.data.torbox_enabled,
					api_key: form.data.torbox_api_key
				}
			}
		}
	];
}

// Content Settings -----------------------------------------------------------------------------------
export const contentSettingsToGet: string[] = ['content'];
export const contentSettingsServices: string[] = ['content'];

export const contentSettingsSchema = z.object({
	overseerr_enabled: z.boolean().default(false),
	overseerr_url: z.string().optional().default(''),
	overseerr_api_key: z.string().optional().default(''),
	overseerr_update_interval: z.number().nonnegative().int().optional().default(30),
	overseerr_use_webhook: z.boolean().optional().default(false),
	mdblist_enabled: z.boolean().default(false),
	mdblist_api_key: z.string().optional().default(''),
	mdblist_update_interval: z.number().nonnegative().int().optional().default(300),
	mdblist_lists: z.string().array().optional().default(['']),
	plex_watchlist_enabled: z.boolean().default(false),
	plex_watchlist_rss: z.string().optional().default(''),
	plex_watchlist_update_interval: z.number().nonnegative().int().optional().default(60),
	listrr_enabled: z.boolean().default(false),
	listrr_api_key: z.string().optional().default(''),
	listrr_update_interval: z.number().nonnegative().int().optional().default(300),
	listrr_movie_lists: z.string().array().optional().default(['']),
	listrr_show_lists: z.string().array().optional().default(['']),
	trakt_enabled: z.boolean().default(false),
	trakt_api_key: z.string().optional().default(''),
	trakt_update_interval: z.number().nonnegative().int().optional().default(300),
	trakt_watchlist: z.string().array().optional().default(['']),
	trakt_user_lists: z.string().array().optional().default(['']),
	trakt_fetch_trending: z.boolean().default(false),
	trakt_fetch_popular: z.boolean().default(false),
	trakt_trending_count: z.number().nonnegative().int().optional().default(10),
	trakt_popular_count: z.number().nonnegative().int().optional().default(10)
});
export type ContentSettingsSchema = typeof contentSettingsSchema;

export function contentSettingsToPass(data: any) {
	return {
		overseerr_enabled: data.data.content.overseerr.enabled,
		overseerr_url: data.data.content.overseerr?.url || '',
		overseerr_api_key: data.data.content.overseerr?.api_key || '',
		overseerr_update_interval: data.data.content.overseerr?.update_interval || 30,
		overseerr_use_webhook: data.data.content.overseerr?.use_webhook || false,
		mdblist_enabled: data.data.content.mdblist.enabled,
		mdblist_api_key: data.data.content.mdblist?.api_key || '',
		mdblist_update_interval: data.data.content.mdblist?.update_interval || 300,
		mdblist_lists: data.data.content.mdblist?.lists || [''],
		plex_watchlist_enabled: data.data.content.plex_watchlist.enabled,
		plex_watchlist_rss: data.data.content.plex_watchlist?.rss || '',
		plex_watchlist_update_interval: data.data.content.plex_watchlist?.update_interval || 60,
		listrr_enabled: data.data.content.listrr.enabled,
		listrr_api_key: data.data.content.listrr?.api_key || '',
		listrr_update_interval: data.data.content.listrr?.update_interval || 300,
		listrr_movie_lists: data.data.content.listrr?.movie_lists || [''],
		listrr_show_lists: data.data.content.listrr?.show_lists || [''],
		trakt_enabled: data.data.content.trakt.enabled,
		trakt_api_key: data.data.content.trakt?.api_key || '',
		trakt_update_interval: data.data.content.trakt?.update_interval || 300,
		trakt_watchlist: data.data.content.trakt?.watchlist || [''],
		trakt_user_lists: data.data.content.trakt?.user_lists || [''],
		trakt_fetch_trending: data.data.content.trakt?.fetch_trending || false,
		trakt_fetch_popular: data.data.content.trakt?.fetch_popular || false,
		trakt_trending_count: data.data.content.trakt?.fetch_trending_count || 10,
		trakt_popular_count: data.data.content.trakt?.fetch_popular_count || 10
	};
}

export function contentSettingsToSet(form: SuperValidated<ContentSettingsSchema>) {
	return [
		{
			key: 'content',
			value: {
				overseerr: {
					enabled: form.data.overseerr_enabled,
					url: form.data.overseerr_url,
					api_key: form.data.overseerr_api_key,
					update_interval: form.data.overseerr_update_interval,
					use_webhook: form.data.overseerr_use_webhook
				},
				mdblist: {
					enabled: form.data.mdblist_enabled,
					api_key: form.data.mdblist_api_key,
					update_interval: form.data.mdblist_update_interval,
					lists: form.data.mdblist_lists
				},
				plex_watchlist: {
					enabled: form.data.plex_watchlist_enabled,
					rss: form.data.plex_watchlist_rss,
					update_interval: form.data.plex_watchlist_update_interval
				},
				listrr: {
					enabled: form.data.listrr_enabled,
					api_key: form.data.listrr_api_key,
					update_interval: form.data.listrr_update_interval,
					movie_lists: form.data.listrr_movie_lists,
					show_lists: form.data.listrr_show_lists
				},
				trakt: {
					enabled: form.data.trakt_enabled,
					api_key: form.data.trakt_api_key,
					update_interval: form.data.trakt_update_interval,
					watchlist: form.data.trakt_watchlist,
					user_lists: form.data.trakt_user_lists,
					fetch_trending: form.data.trakt_fetch_trending,
					fetch_popular: form.data.trakt_fetch_popular,
					trending_count: form.data.trakt_trending_count,
					popular_count: form.data.trakt_popular_count
				}
			}
		}
	];
}

// Media Server Settings -----------------------------------------------------------------------------------
export const mediaServerSettingsToGet: string[] = ['plex'];
export const mediaServerSettingsServices: string[] = ['plex'];

export const mediaServerSettingsSchema = z.object({
	update_interval: z.number().nonnegative().int().optional().default(120),
	plex_token: z.string().optional().default(''),
	plex_url: z.string().optional().default('')
});
export type MediaServerSettingsSchema = typeof mediaServerSettingsSchema;

export function mediaServerSettingsToPass(data: any) {
	return {
		update_interval: data.data.plex.update_interval,
		plex_token: data.data.plex.token,
		plex_url: data.data.plex.url // TODO: Maybe rename it to url only?
	};
}

export function mediaServerSettingsToSet(form: SuperValidated<MediaServerSettingsSchema>) {
	return [
		{
			key: 'plex',
			value: {
				update_interval: form.data.update_interval,
				token: form.data.plex_token,
				url: form.data.plex_url
			}
		}
	];
}

// Scrapers Settings -----------------------------------------------------------------------------------
export const scrapersSettingsToGet: string[] = ['scraping'];
export const scrapersSettingsServices: string[] = ['scraping'];

export const scrapersSettingsSchema = z.object({
	after_2: z.number().nonnegative().default(0.5),
	after_5: z.number().nonnegative().default(2),
	after_10: z.number().nonnegative().default(24),
	torrentio_enabled: z.boolean().default(false),
	knightcrawler_enabled: z.boolean().default(false),
	annatar_enabled: z.boolean().default(false),
	orionoid_enabled: z.boolean().default(false),
	jackett_enabled: z.boolean().default(false),
	mediafusion_enabled: z.boolean().default(false),
	torrentio_url: z.string().optional().default('https://torrentio.strem.fun'),
	torrentio_filter: z
		.string()
		.optional()
		.default('sort=qualitysize%7Cqualityfilter=480p,scr,cam,unknown'),
	knightcrawler_url: z.string().optional().default('https://knightcrawler.elfhosted.com/'),
	knightcrawler_filter: z
		.string()
		.optional()
		.default('sort=qualitysize%7Cqualityfilter=480p,scr,cam,unknown'),
	annatar_url: z.string().optional().default('https://annatar.elfhosted.com'),
	orionoid_api_key: z.string().optional().default(''),
	jackett_url: z.string().optional().default('http://localhost:9117'),
	jackett_api_key: z.string().optional().default(''),
	mediafusion_url: z.string().optional().default('https://mediafusion.elfhosted.com'),
	mediafusion_catalogs: z.string().array().optional().default([]),
});
export type ScrapersSettingsSchema = typeof scrapersSettingsSchema;

export function scrapersSettingsToPass(data: any) {
	return {
		after_2: data.data.scraping.after_2,
		after_5: data.data.scraping.after_5,
		after_10: data.data.scraping.after_10,
		torrentio_url: data.data.scraping.torrentio?.url || 'https://torrentio.strem.fun',
		torrentio_enabled: data.data.scraping.torrentio.enabled,
		knightcrawler_url: data.data.scraping.knightcrawler?.url || 'https://knightcrawler.elfhosted.com/',
		knightcrawler_enabled: data.data.scraping.knightcrawler.enabled,
		annatar_url: data.data.scraping.annatar?.url || 'https://annatar.elfhosted.com',
		annatar_enabled: data.data.scraping.annatar.enabled,
		orionoid_enabled: data.data.scraping.orionoid.enabled,
		jackett_enabled: data.data.scraping.jackett.enabled,
		torrentio_filter: data.data.scraping.torrentio?.filter || '',
		knightcrawler_filter: data.data.scraping.knightcrawler?.filter || '',
		orionoid_api_key: data.data.scraping.orionoid?.api_key || '',
		jackett_url: data.data.scraping.jackett?.url || '',
		jackett_api_key: data.data.scraping.jackett?.api_key || '',
		mediafusion_url: data.data.scraping.mediafusion?.url || 'https://mediafusion.elfhosted.com/',
		mediafusion_enabled: data.data.scraping.mediafusion.enabled,
		mediafusion_catalogs: data.data.scraping.mediafusion.catalogs || ["prowlarr_streams", "torrentio_streams"]
	};
}

export function scrapersSettingsToSet(form: SuperValidated<ScrapersSettingsSchema>) {
	return [
		{
			key: 'scraping',
			value: {
				after_2: form.data.after_2,
				after_5: form.data.after_5,
				after_10: form.data.after_10,
				torrentio: {
					enabled: form.data.torrentio_enabled,
					url: form.data.torrentio_url,
					filter: form.data.torrentio_filter
				},
				knightcrawler: {
					enabled: form.data.knightcrawler_enabled,
					url: form.data.knightcrawler_url,
					filter: form.data.knightcrawler_filter
				},
				annatar: {
					enabled: form.data.annatar_enabled,
					url: form.data.annatar_url
				},
				orionoid: {
					enabled: form.data.orionoid_enabled,
					api_key: form.data.orionoid_api_key
				},
				jackett: {
					enabled: form.data.jackett_enabled,
					url: form.data.jackett_url
				},
				mediafusion: {
					enabled: form.data.mediafusion_enabled,
					url: form.data.mediafusion_url,
					catalogs: form.data.mediafusion_catalogs
				}
			}
		}
	];
}
>>>>>>> f9b2feb2
<|MERGE_RESOLUTION|>--- conflicted
+++ resolved
@@ -1,468 +1,113 @@
-<<<<<<< HEAD
-import { type SuperValidated, type Infer } from 'sveltekit-superforms';
-
-import { z } from 'zod';
-
-export async function setSettings(fetch: any, toSet: any, toCheck: string[]) {
-	const settings = await fetch('http://127.0.0.1:8080/settings/set', {
-		method: 'POST',
-		headers: {
-			'Content-Type': 'application/json'
-		},
-		body: JSON.stringify(toSet)
-	});
-	const settingsData = await settings.json();
-
-	const services = await fetch('http://127.0.0.1:8080/services');
-	const data = await services.json();
-	const allServicesTrue: boolean = toCheck.every((service) => data.data[service] === true);
-
-	return {
-		data: settingsData,
-		allServicesTrue: allServicesTrue
-	};
-}
-
-export async function saveSettings(fetch: any) {
-	const data = await fetch('http://127.0.0.1:8080/settings/save', {
-		method: 'POST'
-	});
-	const response = await data.json();
-
-	return {
-		data: response
-	};
-}
-
-export async function loadSettings(fetch: any) {
-	const data = await fetch('http://127.0.0.1:8080/settings/load', {
-		method: 'GET'
-	});
-	const response = await data.json();
-
-	return {
-		data: response
-	};
-}
-
-// General Settings -----------------------------------------------------------------------------------
-export const generalSettingsToGet: string[] = ['debug', 'log', 'symlink', 'downloaders'];
-export const generalSettingsServices: string[] = [
-	'symlinklibrary',
-	'symlink',
-	'realdebrid',
-	'torbox',
-	'torbox_downloader'
-];
-
-export const generalSettingsSchema = z.object({
-	debug: z.boolean().default(true),
-	log: z.boolean().default(true),
-	rclone_path: z.string().min(1),
-	library_path: z.string().min(1),
-	realdebrid_enabled: z.boolean().default(false),
-	realdebrid_api_key: z.string().optional().default(''),
-	torbox_enabled: z.boolean().default(false),
-	torbox_api_key: z.string().optional().default('')
-});
-export type GeneralSettingsSchema = typeof generalSettingsSchema;
-
-export function generalSettingsToPass(data: any) {
-	return {
-		debug: data.data.debug,
-		log: data.data.log,
-		rclone_path: data.data.symlink.rclone_path,
-		library_path: data.data.symlink.library_path,
-		realdebrid_enabled: data.data.downloaders.real_debrid.enabled,
-		realdebrid_api_key: data.data.downloaders.real_debrid?.api_key || '',
-		torbox_enabled: data.data.downloaders.torbox.enabled,
-		torbox_api_key: data.data.downloaders.torbox?.api_key || ''
-	};
-}
-
-export function generalSettingsToSet(form: SuperValidated<Infer<GeneralSettingsSchema>>) {
-	return [
-		{
-			key: 'debug',
-			value: form.data.debug
-		},
-		{
-			key: 'log',
-			value: form.data.log
-		},
-		{
-			key: 'symlink',
-			value: {
-				rclone_path: form.data.rclone_path,
-				library_path: form.data.library_path
-			}
-		},
-		{
-			key: 'downloaders',
-			value: {
-				real_debrid: {
-					enabled: form.data.realdebrid_enabled,
-					api_key: form.data.realdebrid_api_key
-				},
-				torbox: {
-					enabled: form.data.torbox_enabled,
-					api_key: form.data.torbox_api_key
-				}
-			}
-		}
-	];
-}
-=======
-import { type SuperValidated } from 'sveltekit-superforms';
-import { z } from 'zod';
-
-export async function setSettings(fetch: any, toSet: any, toCheck: string[]) {
-	const settings = await fetch('http://127.0.0.1:8080/settings/set', {
-		method: 'POST',
-		headers: {
-			'Content-Type': 'application/json'
-		},
-		body: JSON.stringify(toSet)
-	});
-	const settingsData = await settings.json();
-
-	const services = await fetch('http://127.0.0.1:8080/services');
-	const data = await services.json();
-	const allServicesTrue: boolean = toCheck.every((service) => data.data[service] === true);
-
-	return {
-		data: settingsData,
-		allServicesTrue: allServicesTrue
-	};
-}
-
-export async function saveSettings(fetch: any) {
-	const data = await fetch('http://127.0.0.1:8080/settings/save', {
-		method: 'POST'
-	});
-	const response = await data.json();
-
-	return {
-		data: response
-	};
-}
-
-export async function loadSettings(fetch: any) {
-	const data = await fetch('http://127.0.0.1:8080/settings/load', {
-		method: 'GET'
-	});
-	const response = await data.json();
-
-	return {
-		data: response
-	};
-}
-
-// General Settings -----------------------------------------------------------------------------------
-export const generalSettingsToGet: string[] = ['debug', 'log', 'symlink', 'downloaders'];
-export const generalSettingsServices: string[] = [
-	'symlinklibrary',
-	'symlink',
-	'realdebrid',
-	'torbox',
-	'torbox_downloader'
-];
-
-export const generalSettingsSchema = z.object({
-	debug: z.boolean().default(true),
-	log: z.boolean().default(true),
-	rclone_path: z.string().min(1),
-	library_path: z.string().min(1),
-	realdebrid_enabled: z.boolean().default(false),
-	realdebrid_api_key: z.string().optional().default(''),
-	torbox_enabled: z.boolean().default(false),
-	torbox_api_key: z.string().optional().default('')
-});
-export type GeneralSettingsSchema = typeof generalSettingsSchema;
-
-export function generalSettingsToPass(data: any) {
-	return {
-		debug: data.data.debug,
-		log: data.data.log,
-		rclone_path: data.data.symlink.rclone_path,
-		library_path: data.data.symlink.library_path,
-		realdebrid_enabled: data.data.downloaders.real_debrid.enabled,
-		realdebrid_api_key: data.data.downloaders.real_debrid?.api_key || '',
-		torbox_enabled: data.data.downloaders.torbox.enabled,
-		torbox_api_key: data.data.downloaders.torbox?.api_key || ''
-	};
-}
-
-export function generalSettingsToSet(form: SuperValidated<GeneralSettingsSchema>) {
-	return [
-		{
-			key: 'debug',
-			value: form.data.debug
-		},
-		{
-			key: 'log',
-			value: form.data.log
-		},
-		{
-			key: 'symlink',
-			value: {
-				rclone_path: form.data.rclone_path,
-				library_path: form.data.library_path
-			}
-		},
-		{
-			key: 'downloaders',
-			value: {
-				real_debrid: {
-					enabled: form.data.realdebrid_enabled,
-					api_key: form.data.realdebrid_api_key
-				},
-				torbox: {
-					enabled: form.data.torbox_enabled,
-					api_key: form.data.torbox_api_key
-				}
-			}
-		}
-	];
-}
-
-// Content Settings -----------------------------------------------------------------------------------
-export const contentSettingsToGet: string[] = ['content'];
-export const contentSettingsServices: string[] = ['content'];
-
-export const contentSettingsSchema = z.object({
-	overseerr_enabled: z.boolean().default(false),
-	overseerr_url: z.string().optional().default(''),
-	overseerr_api_key: z.string().optional().default(''),
-	overseerr_update_interval: z.number().nonnegative().int().optional().default(30),
-	overseerr_use_webhook: z.boolean().optional().default(false),
-	mdblist_enabled: z.boolean().default(false),
-	mdblist_api_key: z.string().optional().default(''),
-	mdblist_update_interval: z.number().nonnegative().int().optional().default(300),
-	mdblist_lists: z.string().array().optional().default(['']),
-	plex_watchlist_enabled: z.boolean().default(false),
-	plex_watchlist_rss: z.string().optional().default(''),
-	plex_watchlist_update_interval: z.number().nonnegative().int().optional().default(60),
-	listrr_enabled: z.boolean().default(false),
-	listrr_api_key: z.string().optional().default(''),
-	listrr_update_interval: z.number().nonnegative().int().optional().default(300),
-	listrr_movie_lists: z.string().array().optional().default(['']),
-	listrr_show_lists: z.string().array().optional().default(['']),
-	trakt_enabled: z.boolean().default(false),
-	trakt_api_key: z.string().optional().default(''),
-	trakt_update_interval: z.number().nonnegative().int().optional().default(300),
-	trakt_watchlist: z.string().array().optional().default(['']),
-	trakt_user_lists: z.string().array().optional().default(['']),
-	trakt_fetch_trending: z.boolean().default(false),
-	trakt_fetch_popular: z.boolean().default(false),
-	trakt_trending_count: z.number().nonnegative().int().optional().default(10),
-	trakt_popular_count: z.number().nonnegative().int().optional().default(10)
-});
-export type ContentSettingsSchema = typeof contentSettingsSchema;
-
-export function contentSettingsToPass(data: any) {
-	return {
-		overseerr_enabled: data.data.content.overseerr.enabled,
-		overseerr_url: data.data.content.overseerr?.url || '',
-		overseerr_api_key: data.data.content.overseerr?.api_key || '',
-		overseerr_update_interval: data.data.content.overseerr?.update_interval || 30,
-		overseerr_use_webhook: data.data.content.overseerr?.use_webhook || false,
-		mdblist_enabled: data.data.content.mdblist.enabled,
-		mdblist_api_key: data.data.content.mdblist?.api_key || '',
-		mdblist_update_interval: data.data.content.mdblist?.update_interval || 300,
-		mdblist_lists: data.data.content.mdblist?.lists || [''],
-		plex_watchlist_enabled: data.data.content.plex_watchlist.enabled,
-		plex_watchlist_rss: data.data.content.plex_watchlist?.rss || '',
-		plex_watchlist_update_interval: data.data.content.plex_watchlist?.update_interval || 60,
-		listrr_enabled: data.data.content.listrr.enabled,
-		listrr_api_key: data.data.content.listrr?.api_key || '',
-		listrr_update_interval: data.data.content.listrr?.update_interval || 300,
-		listrr_movie_lists: data.data.content.listrr?.movie_lists || [''],
-		listrr_show_lists: data.data.content.listrr?.show_lists || [''],
-		trakt_enabled: data.data.content.trakt.enabled,
-		trakt_api_key: data.data.content.trakt?.api_key || '',
-		trakt_update_interval: data.data.content.trakt?.update_interval || 300,
-		trakt_watchlist: data.data.content.trakt?.watchlist || [''],
-		trakt_user_lists: data.data.content.trakt?.user_lists || [''],
-		trakt_fetch_trending: data.data.content.trakt?.fetch_trending || false,
-		trakt_fetch_popular: data.data.content.trakt?.fetch_popular || false,
-		trakt_trending_count: data.data.content.trakt?.fetch_trending_count || 10,
-		trakt_popular_count: data.data.content.trakt?.fetch_popular_count || 10
-	};
-}
-
-export function contentSettingsToSet(form: SuperValidated<ContentSettingsSchema>) {
-	return [
-		{
-			key: 'content',
-			value: {
-				overseerr: {
-					enabled: form.data.overseerr_enabled,
-					url: form.data.overseerr_url,
-					api_key: form.data.overseerr_api_key,
-					update_interval: form.data.overseerr_update_interval,
-					use_webhook: form.data.overseerr_use_webhook
-				},
-				mdblist: {
-					enabled: form.data.mdblist_enabled,
-					api_key: form.data.mdblist_api_key,
-					update_interval: form.data.mdblist_update_interval,
-					lists: form.data.mdblist_lists
-				},
-				plex_watchlist: {
-					enabled: form.data.plex_watchlist_enabled,
-					rss: form.data.plex_watchlist_rss,
-					update_interval: form.data.plex_watchlist_update_interval
-				},
-				listrr: {
-					enabled: form.data.listrr_enabled,
-					api_key: form.data.listrr_api_key,
-					update_interval: form.data.listrr_update_interval,
-					movie_lists: form.data.listrr_movie_lists,
-					show_lists: form.data.listrr_show_lists
-				},
-				trakt: {
-					enabled: form.data.trakt_enabled,
-					api_key: form.data.trakt_api_key,
-					update_interval: form.data.trakt_update_interval,
-					watchlist: form.data.trakt_watchlist,
-					user_lists: form.data.trakt_user_lists,
-					fetch_trending: form.data.trakt_fetch_trending,
-					fetch_popular: form.data.trakt_fetch_popular,
-					trending_count: form.data.trakt_trending_count,
-					popular_count: form.data.trakt_popular_count
-				}
-			}
-		}
-	];
-}
-
-// Media Server Settings -----------------------------------------------------------------------------------
-export const mediaServerSettingsToGet: string[] = ['plex'];
-export const mediaServerSettingsServices: string[] = ['plex'];
-
-export const mediaServerSettingsSchema = z.object({
-	update_interval: z.number().nonnegative().int().optional().default(120),
-	plex_token: z.string().optional().default(''),
-	plex_url: z.string().optional().default('')
-});
-export type MediaServerSettingsSchema = typeof mediaServerSettingsSchema;
-
-export function mediaServerSettingsToPass(data: any) {
-	return {
-		update_interval: data.data.plex.update_interval,
-		plex_token: data.data.plex.token,
-		plex_url: data.data.plex.url // TODO: Maybe rename it to url only?
-	};
-}
-
-export function mediaServerSettingsToSet(form: SuperValidated<MediaServerSettingsSchema>) {
-	return [
-		{
-			key: 'plex',
-			value: {
-				update_interval: form.data.update_interval,
-				token: form.data.plex_token,
-				url: form.data.plex_url
-			}
-		}
-	];
-}
-
-// Scrapers Settings -----------------------------------------------------------------------------------
-export const scrapersSettingsToGet: string[] = ['scraping'];
-export const scrapersSettingsServices: string[] = ['scraping'];
-
-export const scrapersSettingsSchema = z.object({
-	after_2: z.number().nonnegative().default(0.5),
-	after_5: z.number().nonnegative().default(2),
-	after_10: z.number().nonnegative().default(24),
-	torrentio_enabled: z.boolean().default(false),
-	knightcrawler_enabled: z.boolean().default(false),
-	annatar_enabled: z.boolean().default(false),
-	orionoid_enabled: z.boolean().default(false),
-	jackett_enabled: z.boolean().default(false),
-	mediafusion_enabled: z.boolean().default(false),
-	torrentio_url: z.string().optional().default('https://torrentio.strem.fun'),
-	torrentio_filter: z
-		.string()
-		.optional()
-		.default('sort=qualitysize%7Cqualityfilter=480p,scr,cam,unknown'),
-	knightcrawler_url: z.string().optional().default('https://knightcrawler.elfhosted.com/'),
-	knightcrawler_filter: z
-		.string()
-		.optional()
-		.default('sort=qualitysize%7Cqualityfilter=480p,scr,cam,unknown'),
-	annatar_url: z.string().optional().default('https://annatar.elfhosted.com'),
-	orionoid_api_key: z.string().optional().default(''),
-	jackett_url: z.string().optional().default('http://localhost:9117'),
-	jackett_api_key: z.string().optional().default(''),
-	mediafusion_url: z.string().optional().default('https://mediafusion.elfhosted.com'),
-	mediafusion_catalogs: z.string().array().optional().default([]),
-});
-export type ScrapersSettingsSchema = typeof scrapersSettingsSchema;
-
-export function scrapersSettingsToPass(data: any) {
-	return {
-		after_2: data.data.scraping.after_2,
-		after_5: data.data.scraping.after_5,
-		after_10: data.data.scraping.after_10,
-		torrentio_url: data.data.scraping.torrentio?.url || 'https://torrentio.strem.fun',
-		torrentio_enabled: data.data.scraping.torrentio.enabled,
-		knightcrawler_url: data.data.scraping.knightcrawler?.url || 'https://knightcrawler.elfhosted.com/',
-		knightcrawler_enabled: data.data.scraping.knightcrawler.enabled,
-		annatar_url: data.data.scraping.annatar?.url || 'https://annatar.elfhosted.com',
-		annatar_enabled: data.data.scraping.annatar.enabled,
-		orionoid_enabled: data.data.scraping.orionoid.enabled,
-		jackett_enabled: data.data.scraping.jackett.enabled,
-		torrentio_filter: data.data.scraping.torrentio?.filter || '',
-		knightcrawler_filter: data.data.scraping.knightcrawler?.filter || '',
-		orionoid_api_key: data.data.scraping.orionoid?.api_key || '',
-		jackett_url: data.data.scraping.jackett?.url || '',
-		jackett_api_key: data.data.scraping.jackett?.api_key || '',
-		mediafusion_url: data.data.scraping.mediafusion?.url || 'https://mediafusion.elfhosted.com/',
-		mediafusion_enabled: data.data.scraping.mediafusion.enabled,
-		mediafusion_catalogs: data.data.scraping.mediafusion.catalogs || ["prowlarr_streams", "torrentio_streams"]
-	};
-}
-
-export function scrapersSettingsToSet(form: SuperValidated<ScrapersSettingsSchema>) {
-	return [
-		{
-			key: 'scraping',
-			value: {
-				after_2: form.data.after_2,
-				after_5: form.data.after_5,
-				after_10: form.data.after_10,
-				torrentio: {
-					enabled: form.data.torrentio_enabled,
-					url: form.data.torrentio_url,
-					filter: form.data.torrentio_filter
-				},
-				knightcrawler: {
-					enabled: form.data.knightcrawler_enabled,
-					url: form.data.knightcrawler_url,
-					filter: form.data.knightcrawler_filter
-				},
-				annatar: {
-					enabled: form.data.annatar_enabled,
-					url: form.data.annatar_url
-				},
-				orionoid: {
-					enabled: form.data.orionoid_enabled,
-					api_key: form.data.orionoid_api_key
-				},
-				jackett: {
-					enabled: form.data.jackett_enabled,
-					url: form.data.jackett_url
-				},
-				mediafusion: {
-					enabled: form.data.mediafusion_enabled,
-					url: form.data.mediafusion_url,
-					catalogs: form.data.mediafusion_catalogs
-				}
-			}
-		}
-	];
-}
->>>>>>> f9b2feb2
+import { type SuperValidated, type Infer } from 'sveltekit-superforms';
+
+import { z } from 'zod';
+
+export async function setSettings(fetch: any, toSet: any, toCheck: string[]) {
+	const settings = await fetch('http://127.0.0.1:8080/settings/set', {
+		method: 'POST',
+		headers: {
+			'Content-Type': 'application/json'
+		},
+		body: JSON.stringify(toSet)
+	});
+	const settingsData = await settings.json();
+
+	const services = await fetch('http://127.0.0.1:8080/services');
+	const data = await services.json();
+	const allServicesTrue: boolean = toCheck.every((service) => data.data[service] === true);
+
+	return {
+		data: settingsData,
+		allServicesTrue: allServicesTrue
+	};
+}
+
+export async function saveSettings(fetch: any) {
+	const data = await fetch('http://127.0.0.1:8080/settings/save', {
+		method: 'POST'
+	});
+	const response = await data.json();
+
+	return {
+		data: response
+	};
+}
+
+export async function loadSettings(fetch: any) {
+	const data = await fetch('http://127.0.0.1:8080/settings/load', {
+		method: 'GET'
+	});
+	const response = await data.json();
+
+	return {
+		data: response
+	};
+}
+
+// General Settings -----------------------------------------------------------------------------------
+export const generalSettingsToGet: string[] = ['debug', 'log', 'symlink', 'downloaders'];
+export const generalSettingsServices: string[] = [
+	'symlinklibrary',
+	'symlink',
+	'realdebrid',
+	'torbox',
+	'torbox_downloader'
+];
+
+export const generalSettingsSchema = z.object({
+	debug: z.boolean().default(true),
+	log: z.boolean().default(true),
+	rclone_path: z.string().min(1),
+	library_path: z.string().min(1),
+	realdebrid_enabled: z.boolean().default(false),
+	realdebrid_api_key: z.string().optional().default(''),
+	torbox_enabled: z.boolean().default(false),
+	torbox_api_key: z.string().optional().default('')
+});
+export type GeneralSettingsSchema = typeof generalSettingsSchema;
+
+export function generalSettingsToPass(data: any) {
+	return {
+		debug: data.data.debug,
+		log: data.data.log,
+		rclone_path: data.data.symlink.rclone_path,
+		library_path: data.data.symlink.library_path,
+		realdebrid_enabled: data.data.downloaders.real_debrid.enabled,
+		realdebrid_api_key: data.data.downloaders.real_debrid?.api_key || '',
+		torbox_enabled: data.data.downloaders.torbox.enabled,
+		torbox_api_key: data.data.downloaders.torbox?.api_key || ''
+	};
+}
+
+export function generalSettingsToSet(form: SuperValidated<Infer<GeneralSettingsSchema>>) {
+	return [
+		{
+			key: 'debug',
+			value: form.data.debug
+		},
+		{
+			key: 'log',
+			value: form.data.log
+		},
+		{
+			key: 'symlink',
+			value: {
+				rclone_path: form.data.rclone_path,
+				library_path: form.data.library_path
+			}
+		},
+		{
+			key: 'downloaders',
+			value: {
+				real_debrid: {
+					enabled: form.data.realdebrid_enabled,
+					api_key: form.data.realdebrid_api_key
+				},
+				torbox: {
+					enabled: form.data.torbox_enabled,
+					api_key: form.data.torbox_api_key
+				}
+			}
+		}
+	];
+}