import type { PageServerLoad, Actions } from './$types';
import { fail, error, redirect } from '@sveltejs/kit';
import { message, superValidate } from 'sveltekit-superforms/server';
import { saveSettings } from '$lib/helpers';
<<<<<<< HEAD
import {
	generalSettingsSchema,
	generalSettingsToGet,
	generalSettingsToPass,
	generalSettingsToSet
} from '$lib/forms/helpers';
=======
import { generalSettingsToGet, generalSettingsToPass, generalSettingsToSet } from '$lib/forms/helpers';
>>>>>>> 1e714bfc

export const load: PageServerLoad = async ({ fetch }) => {
	async function getPartialSettings() {
		try {
<<<<<<< HEAD
			const results = await fetch(
				`http://127.0.0.1:8080/settings/get/${generalSettingsToGet.join(',')}`
			);
=======
			const results = await fetch(`http://127.0.0.1:8080/settings/get/${generalSettingsToGet.join(',')}`);
>>>>>>> 1e714bfc
			return await results.json();
		} catch (e) {
			console.error(e);
			error(503, 'Unable to fetch settings data. API is down.');
		}
	}

	let data: any = await getPartialSettings();
	let toPassToSchema = generalSettingsToPass(data);

	const form = await superValidate(toPassToSchema, generalSettingsSchema);
	return { form };
};

export const actions: Actions = {
	default: async (event) => {
		const form = await superValidate(event, generalSettingsSchema);
<<<<<<< HEAD
		console.log(event.url.searchParams);
=======
		console.log(event.url.searchParams)
>>>>>>> 1e714bfc

		if (!form.valid) {
			return fail(400, {
				form
			});
		}
		const toSet = generalSettingsToSet(form);

		try {
			const data = await saveSettings(event.fetch, toSet);
		} catch (e) {
			console.error(e);
			return message(form, 'Unable to save settings. API is down.', {
				status: 400
			});
		}

		if (event.url.searchParams.get('onboarding') === 'true') {
			redirect(302, '/onboarding/2');
		}

		return message(form, 'Settings saved!');
	}
};
<|MERGE_RESOLUTION|>--- conflicted
+++ resolved
@@ -1,71 +1,67 @@
-import type { PageServerLoad, Actions } from './$types';
-import { fail, error, redirect } from '@sveltejs/kit';
-import { message, superValidate } from 'sveltekit-superforms/server';
-import { saveSettings } from '$lib/helpers';
-<<<<<<< HEAD
-import {
-	generalSettingsSchema,
-	generalSettingsToGet,
-	generalSettingsToPass,
-	generalSettingsToSet
-} from '$lib/forms/helpers';
-=======
-import { generalSettingsToGet, generalSettingsToPass, generalSettingsToSet } from '$lib/forms/helpers';
->>>>>>> 1e714bfc
-
-export const load: PageServerLoad = async ({ fetch }) => {
-	async function getPartialSettings() {
-		try {
-<<<<<<< HEAD
-			const results = await fetch(
-				`http://127.0.0.1:8080/settings/get/${generalSettingsToGet.join(',')}`
-			);
-=======
-			const results = await fetch(`http://127.0.0.1:8080/settings/get/${generalSettingsToGet.join(',')}`);
->>>>>>> 1e714bfc
-			return await results.json();
-		} catch (e) {
-			console.error(e);
-			error(503, 'Unable to fetch settings data. API is down.');
-		}
-	}
-
-	let data: any = await getPartialSettings();
-	let toPassToSchema = generalSettingsToPass(data);
-
-	const form = await superValidate(toPassToSchema, generalSettingsSchema);
-	return { form };
-};
-
-export const actions: Actions = {
-	default: async (event) => {
-		const form = await superValidate(event, generalSettingsSchema);
-<<<<<<< HEAD
-		console.log(event.url.searchParams);
-=======
-		console.log(event.url.searchParams)
->>>>>>> 1e714bfc
-
-		if (!form.valid) {
-			return fail(400, {
-				form
-			});
-		}
-		const toSet = generalSettingsToSet(form);
-
-		try {
-			const data = await saveSettings(event.fetch, toSet);
-		} catch (e) {
-			console.error(e);
-			return message(form, 'Unable to save settings. API is down.', {
-				status: 400
-			});
-		}
-
-		if (event.url.searchParams.get('onboarding') === 'true') {
-			redirect(302, '/onboarding/2');
-		}
-
-		return message(form, 'Settings saved!');
-	}
-};
+import type { PageServerLoad, Actions } from './$types';
+import { fail, error, redirect } from '@sveltejs/kit';
+import { fail, error, redirect } from '@sveltejs/kit';
+import { message, superValidate } from 'sveltekit-superforms/server';
+import { saveSettings } from '$lib/helpers';
+import {
+	generalSettingsSchema,
+	generalSettingsToGet,
+	generalSettingsToPass,
+	generalSettingsToSet
+} from '$lib/forms/helpers';
+
+export const load: PageServerLoad = async ({ fetch }) => {
+	async function getPartialSettings() {
+		try {
+			const results = await fetch(
+				`http://127.0.0.1:8080/settings/get/${generalSettingsToGet.join(',')}`
+			);
+			return await results.json();
+		} catch (e) {
+			console.error(e);
+			error(503, 'Unable to fetch settings data. API is down.');
+		}
+	}
+
+	let data: any = await getPartialSettings();
+	let toPassToSchema = generalSettingsToPass(data);
+	let data: any = await getPartialSettings();
+	let toPassToSchema = generalSettingsToPass(data);
+
+	const form = await superValidate(toPassToSchema, generalSettingsSchema);
+	return { form };
+};
+
+export const actions: Actions = {
+	default: async (event) => {
+		const form = await superValidate(event, generalSettingsSchema);
+		console.log(event.url.searchParams);
+
+		if (!form.valid) {
+			return fail(400, {
+				form
+			});
+		}
+		const toSet = generalSettingsToSet(form);
+		const toSet = generalSettingsToSet(form);
+
+		try {
+			const data = await saveSettings(event.fetch, toSet);
+		} catch (e) {
+			console.error(e);
+			return message(form, 'Unable to save settings. API is down.', {
+				status: 400
+			});
+		}
+
+		if (event.url.searchParams.get('onboarding') === 'true') {
+			redirect(302, '/onboarding/2');
+		}
+
+		if (event.url.searchParams.get('onboarding') === 'true') {
+			redirect(302, '/onboarding/2');
+		}
+
+		return message(form, 'Settings saved!');
+	}
+};