<script lang="ts">
	import type { PageData } from './$types';
	import ScrapersForm from '$lib/forms/scrapers-form.svelte';

	export let data: PageData;
</script>

<div class="flex flex-col">
<<<<<<< HEAD
	<h2 class="text-xl md:text-2xl font-semibold">Scraper Settings</h2>
	<p class="text-sm md:text-base text-muted-foreground">Configure scraper settings for Iceberg.</p>
=======
	<h2 class="text-2xl md:text-3xl font-semibold">Scraper Settings</h2>
	<p class="text-base md:text-lg text-muted-foreground">Configure scraper settings for Iceberg.</p>
>>>>>>> 1e714bfc

	<ScrapersForm data={data.form} actionUrl="/settings/scrapers"/>
</div>
<|MERGE_RESOLUTION|>--- conflicted
+++ resolved
@@ -1,18 +1,14 @@
-<script lang="ts">
-	import type { PageData } from './$types';
-	import ScrapersForm from '$lib/forms/scrapers-form.svelte';
-
-	export let data: PageData;
-</script>
-
-<div class="flex flex-col">
-<<<<<<< HEAD
-	<h2 class="text-xl md:text-2xl font-semibold">Scraper Settings</h2>
-	<p class="text-sm md:text-base text-muted-foreground">Configure scraper settings for Iceberg.</p>
-=======
-	<h2 class="text-2xl md:text-3xl font-semibold">Scraper Settings</h2>
-	<p class="text-base md:text-lg text-muted-foreground">Configure scraper settings for Iceberg.</p>
->>>>>>> 1e714bfc
-
-	<ScrapersForm data={data.form} actionUrl="/settings/scrapers"/>
-</div>
+<script lang="ts">
+	import type { PageData } from './$types';
+	import ScrapersForm from '$lib/forms/scrapers-form.svelte';
+	import ScrapersForm from '$lib/forms/scrapers-form.svelte';
+
+	export let data: PageData;
+</script>
+
+<div class="flex flex-col">
+	<h2 class="text-xl md:text-2xl font-semibold">Scraper Settings</h2>
+	<p class="text-sm md:text-base text-muted-foreground">Configure scraper settings for Iceberg.</p>
+
+	<ScrapersForm data={data.form} actionUrl="/settings/scrapers"/>
+</div>