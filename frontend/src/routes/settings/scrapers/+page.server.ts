--- conflicted
+++ resolved
@@ -1,65 +1,65 @@
-import type { PageServerLoad, Actions } from './$types';
-import { fail, error, redirect } from '@sveltejs/kit';
-import { message, superValidate } from 'sveltekit-superforms/server';
-import { saveSettings } from '$lib/helpers';
-<<<<<<< HEAD
-import {
-	scrapersSettingsSchema,
-	scrapersSettingsToGet,
-	scrapersSettingsToPass,
-	scrapersSettingsToSet
-} from '$lib/forms/helpers';
-=======
-import { scrapersSettingsToGet, scrapersSettingsToPass, scrapersSettingsToSet } from '$lib/forms/helpers';
->>>>>>> 1e714bfc
-
-export const load: PageServerLoad = async ({ fetch }) => {
-	async function getPartialSettings() {
-		try {
-<<<<<<< HEAD
-			const results = await fetch(
-				`http://127.0.0.1:8080/settings/get/${scrapersSettingsToGet.join(',')}`
-			);
-=======
-			const results = await fetch(`http://127.0.0.1:8080/settings/get/${scrapersSettingsToGet.join(',')}`);
->>>>>>> 1e714bfc
-			return await results.json();
-		} catch (e) {
-			console.error(e);
-			error(503, 'Unable to fetch settings data. API is down.');
-		}
-	}
-
-	let data: any = await getPartialSettings();
-	let toPassToSchema = scrapersSettingsToPass(data);
-
-	const form = await superValidate(toPassToSchema, scrapersSettingsSchema);
-	return { form };
-};
-
-export const actions: Actions = {
-	default: async (event) => {
-		const form = await superValidate(event, scrapersSettingsSchema);
-		if (!form.valid) {
-			return fail(400, {
-				form
-			});
-		}
-		const toSet = scrapersSettingsToSet(form);
-
-		try {
-			const data = await saveSettings(event.fetch, toSet);
-		} catch (e) {
-			console.error(e);
-			return message(form, 'Unable to save settings. API is down.', {
-				status: 400
-			});
-		}
-
-		if (event.url.searchParams.get('onboarding') === 'true') {
-			redirect(302, '/?onboarding=true');
-		}
-
-		return message(form, 'Settings saved!');
-	}
-};
+import type { PageServerLoad, Actions } from './$types';
+import { fail, error, redirect } from '@sveltejs/kit';
+import { fail, error, redirect } from '@sveltejs/kit';
+import { message, superValidate } from 'sveltekit-superforms/server';
+import { saveSettings } from '$lib/helpers';
+import {
+	scrapersSettingsSchema,
+	scrapersSettingsToGet,
+	scrapersSettingsToPass,
+	scrapersSettingsToSet
+} from '$lib/forms/helpers';
+
+export const load: PageServerLoad = async ({ fetch }) => {
+	async function getPartialSettings() {
+		try {
+			const results = await fetch(
+				`http://127.0.0.1:8080/settings/get/${scrapersSettingsToGet.join(',')}`
+			);
+			return await results.json();
+		} catch (e) {
+			console.error(e);
+			error(503, 'Unable to fetch settings data. API is down.');
+		}
+	}
+
+	let data: any = await getPartialSettings();
+	let toPassToSchema = scrapersSettingsToPass(data);
+	let data: any = await getPartialSettings();
+	let toPassToSchema = scrapersSettingsToPass(data);
+
+	const form = await superValidate(toPassToSchema, scrapersSettingsSchema);
+	return { form };
+};
+
+export const actions: Actions = {
+	default: async (event) => {
+		const form = await superValidate(event, scrapersSettingsSchema);
+		if (!form.valid) {
+			return fail(400, {
+				form
+			});
+		}
+		const toSet = scrapersSettingsToSet(form);
+		const toSet = scrapersSettingsToSet(form);
+
+		try {
+			const data = await saveSettings(event.fetch, toSet);
+		} catch (e) {
+			console.error(e);
+			return message(form, 'Unable to save settings. API is down.', {
+				status: 400
+			});
+		}
+
+		if (event.url.searchParams.get('onboarding') === 'true') {
+			redirect(302, '/?onboarding=true');
+		}
+
+		if (event.url.searchParams.get('onboarding') === 'true') {
+			redirect(302, '/?onboarding=true');
+		}
+
+		return message(form, 'Settings saved!');
+	}
+};